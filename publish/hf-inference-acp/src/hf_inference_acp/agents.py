"""Custom agents for hf-inference-acp."""

from __future__ import annotations

import os
import uuid
from typing import TYPE_CHECKING

from acp.helpers import text_block, tool_content
from acp.schema import ToolCallProgress, ToolCallStart

from fast_agent.acp import ACPAwareMixin, ACPCommand
from fast_agent.acp.acp_aware_mixin import ACPModeInfo
from fast_agent.agents import McpAgent
from fast_agent.core.direct_factory import get_model_factory
from fast_agent.core.logging.logger import get_logger
from fast_agent.llm.provider_key_manager import ProviderKeyManager
from fast_agent.llm.request_params import RequestParams
from fast_agent.mcp.hf_auth import add_hf_auth_header

if TYPE_CHECKING:
    from fast_agent.agents.agent_types import AgentConfig
    from fast_agent.context import Context
    from hf_inference_acp.wizard.stages import WizardState

from hf_inference_acp.hf_config import (
    CONFIG_FILE,
    get_default_model,
    get_hf_token_source,
    has_hf_token,
    update_model_in_config,
)
from hf_inference_acp.wizard.model_catalog import format_model_list_help

logger = get_logger(__name__)


def _is_raw_hf_model_id(model: str) -> bool:
    """Check if the model string looks like a raw HuggingFace model ID for lookup.

    A raw HF model ID (for provider lookup):
    - Contains a '/' (org/model format)
    - Does not start with 'hf.' prefix
    - Does not have a ':provider' suffix
    - Is not a known alias
    """
    from fast_agent.llm.model_factory import ModelFactory

    # Check if it's a known alias
    if model in ModelFactory.MODEL_ALIASES:
        return False

    # Must contain '/' for org/model format
    if "/" not in model:
        return False

    # Should not start with 'hf.' (already fully qualified)
    if model.startswith("hf."):
        return False

    # Should not have a ':' (already has provider suffix)
    if ":" in model:
        return False

    return True


def _normalize_hf_model(model: str) -> str:
    """Normalize a HuggingFace model string by adding hf. prefix if needed.

    If the model looks like a HuggingFace model (org/model format) but doesn't
    have the hf. prefix, add it automatically.

    Examples:
        moonshotai/Kimi-K2-Thinking:together -> hf.moonshotai/Kimi-K2-Thinking:together
        hf.moonshotai/Kimi-K2-Thinking:together -> hf.moonshotai/Kimi-K2-Thinking:together
        kimi -> kimi (alias, unchanged)
        gpt-4o -> gpt-4o (no /, unchanged)
    """
    from fast_agent.llm.model_factory import ModelFactory

    # Already has hf. prefix
    if model.startswith("hf."):
        return model

    # Check if it's a known alias
    if model in ModelFactory.MODEL_ALIASES:
        return model

    # If it has org/model format, add hf. prefix
    if "/" in model:
        return f"hf.{model}"

    return model


async def _lookup_and_format_providers(model: str) -> str | None:
    """Look up inference providers for a model and return a formatted message.

    Returns None if the model is not a raw HuggingFace model ID.
    """
    if not _is_raw_hf_model_id(model):
        return None

    from fast_agent.llm.hf_inference_lookup import (
        format_inference_lookup_message,
        lookup_inference_providers,
    )

    result = await lookup_inference_providers(model)
    return format_inference_lookup_message(result)


class SetupAgent(ACPAwareMixin, McpAgent):
    """
    Setup agent for configuring HuggingFace inference.

    Provides slash commands for:
    - Setting the default model
    - Logging in to HuggingFace
    - Checking the configuration
    """

    def __init__(
        self,
        config: "AgentConfig",
        context: "Context | None" = None,
        **kwargs,
    ) -> None:
        """Initialize the Setup agent."""
        McpAgent.__init__(self, config=config, context=context, **kwargs)
        self._context = context

    async def attach_llm(self, llm_factory, model=None, request_params=None, **kwargs):
        """Override to set up wizard callback after LLM is attached."""
        llm = await super().attach_llm(llm_factory, model, request_params, **kwargs)

        # Set up wizard callback if LLM supports it
        if hasattr(llm, "set_completion_callback"):
            llm.set_completion_callback(self._on_wizard_complete)

        return llm

    async def _on_wizard_complete(self, state: "WizardState") -> None:
        """
        Called when the setup wizard completes successfully.

        Attempts to auto-switch to HuggingFace mode if available.
        """
        logger.info(
            "Wizard completed",
            name="wizard_complete",
            model=state.selected_model,
            username=state.hf_username,
        )

        # Try to switch to HuggingFace mode
        if self._context and self._context.acp:
            try:
                if state.selected_model:
                    await self._apply_model_to_running_hf_agent(state.selected_model)

                # Check if huggingface mode is available
                available_modes = self._context.acp.available_modes
                if "huggingface" in available_modes:
                    await self._context.acp.switch_mode("huggingface")
                    logger.info("Auto-switched to HuggingFace mode")
                else:
                    logger.info(
                        "HuggingFace mode not available for auto-switch. "
                        "User may need to restart the agent."
                    )
            except Exception as e:
                logger.warning(f"Failed to auto-switch mode: {e}")

    async def _apply_model_to_running_hf_agent(self, model: str) -> bool:
        """
        If the HuggingFace agent exists in this ACP session, update it in-place.

        Returns True if we found the agent and attempted an update.
        """
        acp = self.acp
        if not acp or not acp.slash_handler:
            return False
        instance = getattr(acp.slash_handler, "instance", None)
        agents = getattr(instance, "agents", None) if instance else None
        if not isinstance(agents, dict):
            return False
        hf_agent = agents.get("huggingface")
        if not hf_agent or not hasattr(hf_agent, "apply_model"):
            return False
        try:
            await hf_agent.apply_model(model)
            return True
        except Exception:
            return True

    @property
    def acp_commands(self) -> dict[str, ACPCommand]:
        """Declare slash commands for the Setup agent."""
        return {
            "set-model": ACPCommand(
                description="Set the default model for HuggingFace inference",
                input_hint="<model-name>",
                handler=self._handle_set_model,
            ),
            "login": ACPCommand(
                description="Log in to HuggingFace (runs `hf auth login`)",
                handler=self._handle_login,
            ),
            "check": ACPCommand(
                description="Verify huggingface_hub installation and configuration",
                handler=self._handle_check,
            ),
        }

    def acp_mode_info(self) -> ACPModeInfo | None:
        """Provide mode info for ACP clients."""
        return ACPModeInfo(name="Setup", description="Configure Hugging Face settings")

    @property
    def acp_session_commands_allowlist(self) -> set[str]:
        """Restrict built-in session commands for setup flows."""
        return {"status"}

    async def _handle_set_model(self, arguments: str) -> str:
        """Handler for /set-model command."""
        model = arguments.strip()
        if not model:
            return format_model_list_help()

        # Check if this looks like a raw HuggingFace model ID for provider lookup
        provider_info = await _lookup_and_format_providers(model)
        if provider_info:
            # Return provider information instead of setting the model
            return provider_info

        # Normalize the model string (auto-add hf. prefix if needed)
        model = _normalize_hf_model(model)

        try:
            update_model_in_config(model)
            applied = await self._apply_model_to_running_hf_agent(model)
            applied_note = "\n\nApplied to the running Hugging Face agent." if applied else ""
            return (
                f"Default model set to: `{model}`\n\nConfig file updated: `{CONFIG_FILE}`"
                f"{applied_note}"
            )
        except Exception as e:
            return f"Error updating config: {e}"

    async def _handle_login(self, arguments: str) -> str:
        """Handler for /login command."""
        return (
            "To log in to Hugging Face, please run the following command in your terminal:\n\n"
            "```bash\n"
            "hf auth login\n"
            "```\n\n"
            "Or set the `HF_TOKEN` environment variable with your token:\n\n"
            "```bash\n"
            "export HF_TOKEN=your_token_here\n"
            "```\n\n"
            "You can get your token from https://huggingface.co/settings/tokens"
        )

    async def _handle_check(self, arguments: str) -> str:
        """Handler for /check command."""
        lines = ["# Hugging Face Configuration Check\n"]

        # Check huggingface_hub installation
        try:
            import huggingface_hub

            lines.append(
                f"- **huggingface_hub**: installed (version {huggingface_hub.__version__})"
            )
        except ImportError:
            lines.append("- **huggingface_hub**: NOT INSTALLED")
            lines.append("  Run: `uv tool install -U huggingface_hub`")

        # Check HF_TOKEN
        if has_hf_token():
            # Prefer the original discovery source recorded at startup (if present),
            # otherwise re-run discovery (may report "env" if auto-populated).
            source = os.environ.get("FAST_AGENT_HF_TOKEN_SOURCE") or get_hf_token_source()
            suffix = f" (source: {source})" if source else ""
            lines.append(f"- **HF_TOKEN**: set{suffix}")
        else:
            lines.append("- **HF_TOKEN**: NOT SET")
            lines.append("  Use `/login` or set `HF_TOKEN` environment variable")

        # Check config file and show model with provider info
        lines.append(f"- **Config file**: `{CONFIG_FILE}`")
        if CONFIG_FILE.exists():
<<<<<<< HEAD
            lines.append("  - Status: exists")
            lines.append(f"  - Default model: `{get_default_model()}`")
=======
            lines.append("  Status: exists")
            default_model = get_default_model()
            lines.append(f"  Default model: `{default_model}`")

            # Look up inference providers for the current model
            provider_info = await self._get_model_provider_info(default_model)
            if provider_info:
                lines.append(f"  {provider_info}")
>>>>>>> f3da6459
        else:
            lines.append("  - Status: will be created on first use")

        return "\n".join(lines)

    async def _get_model_provider_info(self, model: str) -> str | None:
        """Get a brief provider info string for a model.

        Returns None if providers cannot be looked up or model is not a HF model.
        """
        from fast_agent.llm.hf_inference_lookup import lookup_inference_providers

        # Extract the HF model ID from various formats
        model_id = model

        # Strip hf. prefix if present
        if model_id.startswith("hf."):
            model_id = model_id[3:]

        # Strip :provider suffix if present
        if ":" in model_id:
            model_id = model_id.rsplit(":", 1)[0]

        # Must have org/model format
        if "/" not in model_id:
            return None

        try:
            result = await lookup_inference_providers(model_id)
            if result.has_providers:
                providers = result.format_provider_list()
                return f"Available providers: {providers}"
            elif result.exists:
                return "No inference providers available"
            else:
                return None
        except Exception:
            return None


class HuggingFaceAgent(ACPAwareMixin, McpAgent):
    """
    Main Hugging Face inference agent.

    This is a standard agent that uses the Hugging Face LLM provider.
    Supports lazy connection to Hugging Face MCP server via /connect command.
    """

    def __init__(
        self,
        config: "AgentConfig",
        context: "Context | None" = None,
        **kwargs,
    ) -> None:
        """Initialize the Hugging  Face agent."""
        McpAgent.__init__(self, config=config, context=context, **kwargs)
        self._context = context
        self._hf_mcp_connected = False

    @property
    def acp_commands(self) -> dict[str, ACPCommand]:
        """Declare slash commands for the Hugging Face agent."""
        return {
            "connect": ACPCommand(
                description="Connect to Hugging Face MCP server",
                handler=self._handle_connect,
            ),
            "set-model": ACPCommand(
                description="Set the active Hugging Face model for this session",
                input_hint="<model-name>",
                handler=self._handle_set_model,
            ),
        }

    def acp_mode_info(self) -> ACPModeInfo | None:
        """Provide mode info for ACP clients."""
        return ACPModeInfo(
            name="Hugging Face",
            description="AI assistant powered by Hugging Face Inference API",
        )

    def _ensure_hf_token_and_header(self) -> None:
        """
        Best-effort sync of HF token from provider config into environment,
        then attach Authorization/X-HF-Authorization to the MCP server config.
        """
        # Prefer provider config token if env isn't set yet
        try:
            if (
                not os.environ.get("HF_TOKEN")
                and self._context
                and getattr(self._context, "config", None)
            ):
                provider_token = ProviderKeyManager.get_config_file_key("hf", self._context.config)
                if provider_token:
                    os.environ["HF_TOKEN"] = provider_token
        except Exception:
            pass

        # Inject auth header onto the huggingface server if missing
        try:
            registry = getattr(self._context, "server_registry", None)
            if not registry:
                return
            server_config = registry.get_server_config("huggingface")
            if not server_config or not getattr(server_config, "url", None):
                return

            existing_headers = dict(server_config.headers or {})
            existing_keys = {k.lower() for k in existing_headers}
            if {"authorization", "x-hf-authorization"} & existing_keys:
                return

            updated_headers = add_hf_auth_header(server_config.url, existing_headers)
            if updated_headers is None or updated_headers == existing_headers:
                return

            server_config.headers = updated_headers
            registry.registry["huggingface"] = server_config
        except Exception:
            # Non-fatal; connection attempts will still proceed with existing headers
            return

    async def _handle_connect(self, arguments: str) -> str:
        """Handler for /connect command - lazily connect to Hugging Face MCP server."""
        # Refresh HF token/header (important when setup flow captured token after start)
        self._ensure_hf_token_and_header()

        if self._hf_mcp_connected:
            return "Already connected to Hugging Face MCP server."

        if not has_hf_token():
            return (
                "**Error**: HF_TOKEN not set.\n\n"
                "Please set your Hugging Face token first:\n"
                "```bash\n"
                "export HF_TOKEN=your_token_here\n"
                "```\n\n"
                "Or switch to Setup mode and use `/login` for instructions."
            )

        tool_call_id = str(uuid.uuid4())

        async def _send_connect_update(
            *,
            title: str | None = None,
            status: str | None = None,
            message: str | None = None,
        ) -> None:
            if not self.acp:
                return
            try:
                content = [tool_content(text_block(message))] if message else None
                await self.acp.send_session_update(
                    ToolCallProgress(
                        tool_call_id=tool_call_id,
                        title=title,
                        status=status,  # type: ignore[arg-type]
                        content=content,
                        session_update="tool_call_update",
                    )
                )
            except Exception:
                return

        try:
            if self.acp:
                await self.acp.send_session_update(
                    ToolCallStart(
                        tool_call_id=tool_call_id,
                        title="Connect HuggingFace MCP server",
                        kind="fetch",
                        status="in_progress",
                        session_update="tool_call",
                    )
                )
                await _send_connect_update(
                    title="Starting connection…",
                    status="in_progress",
                    message=f"Starting connection (session {self.acp.session_id})",
                )

            # Add huggingface server to aggregator if not present
            if "huggingface" not in self._aggregator.server_names:
                self._aggregator.server_names.append("huggingface")

            # Reset initialized flag to force reconnection
            self._aggregator.initialized = False

            # Load/connect to the server
            await _send_connect_update(title="Connecting and initializing…", status="in_progress")
            await self._aggregator.load_servers(force_connect=True)

            self._hf_mcp_connected = True
            await _send_connect_update(title="Connected", status="in_progress")

            # Get available tools
            await _send_connect_update(title="Fetching available tools…", status="in_progress")
            tools_result = await self._aggregator.list_tools()
            tool_names = [t.name for t in tools_result.tools] if tools_result.tools else []

            if tool_names:
                preview = ", ".join(tool_names[:10])
                suffix = f" (+{len(tool_names) - 10} more)" if len(tool_names) > 10 else ""
                await _send_connect_update(
                    title="Connected (tools available)",
                    status="completed",
                    message=f"Available tools: {preview}{suffix}",
                )
            else:
                await _send_connect_update(
                    title="Connected (no tools found)",
                    status="completed",
                    message="No tools available from the server.",
                )

            if tool_names:
                tool_list = "\n".join(f"- `{name}`" for name in tool_names[:10])
                more = f"\n- ... and {len(tool_names) - 10} more" if len(tool_names) > 10 else ""
                return (
                    "Connected to HuggingFace MCP server.\n\n"
                    f"**Available tools ({len(tool_names)}):**\n{tool_list}{more}"
                )
            else:
                return "Connected to Hugging Face MCP server.\n\nNo tools available."

        except Exception as e:
            await _send_connect_update(
                title="Connection failed",
                status="failed",
                message=str(e),
            )
            return f"**Error connecting to HuggingFace MCP server:**\n\n`{e}`"

    async def _handle_set_model(self, arguments: str) -> str:
        """Handler for /set-model in Hugging Face mode."""
        model = arguments.strip()
        if not model:
            return format_model_list_help()

        # Check if this looks like a raw HuggingFace model ID for provider lookup
        provider_info = await _lookup_and_format_providers(model)
        if provider_info:
            # Return provider information instead of setting the model
            return provider_info

        # Normalize the model string (auto-add hf. prefix if needed)
        model = _normalize_hf_model(model)

        try:
            update_model_in_config(model)
            await self.apply_model(model)
            return f"Active model set to: `{model}`\n\nConfig file updated: `{CONFIG_FILE}`"
        except Exception as e:
            return f"Error setting model: {e}"

    async def apply_model(self, model: str) -> None:
        """
        Switch the active LLM model for this running agent.

        This updates the agent config and re-attaches a fresh LLM instance.
        """
        new_model = (model or "").strip()
        if not new_model:
            return
        if not self.context:
            return

        # Update agent config so future attachments use the new model spec.
        # Do not set `RequestParams.model`: that field is a provider-level override and can
        # accidentally force the full spec (or even None) into the outgoing request body.
        self.config.model = new_model
        if self.config.default_request_params is not None:
            params_without_model = self.config.default_request_params.model_dump(exclude={"model"})
            self.config.default_request_params = RequestParams(**params_without_model)

        llm_factory = get_model_factory(
            self.context,
            model=new_model,
        )
        await self.attach_llm(
            llm_factory,
            request_params=self.config.default_request_params,
            api_key=self.config.api_key,
        )<|MERGE_RESOLUTION|>--- conflicted
+++ resolved
@@ -292,19 +292,13 @@
         # Check config file and show model with provider info
         lines.append(f"- **Config file**: `{CONFIG_FILE}`")
         if CONFIG_FILE.exists():
-<<<<<<< HEAD
             lines.append("  - Status: exists")
             lines.append(f"  - Default model: `{get_default_model()}`")
-=======
-            lines.append("  Status: exists")
-            default_model = get_default_model()
-            lines.append(f"  Default model: `{default_model}`")
-
-            # Look up inference providers for the current model
+
             provider_info = await self._get_model_provider_info(default_model)
             if provider_info:
-                lines.append(f"  {provider_info}")
->>>>>>> f3da6459
+                lines.append(f"  - {provider_info}")
+
         else:
             lines.append("  - Status: will be created on first use")
 

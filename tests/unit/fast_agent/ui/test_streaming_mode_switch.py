--- conflicted
+++ resolved
@@ -1,13 +1,10 @@
-<<<<<<< HEAD
-from fast_agent.llm.stream_types import StreamChunk
-from fast_agent.ui.stream_segments import StreamSegmentAssembler
-=======
 from typing import Literal
 
 from fast_agent.config import Settings
 from fast_agent.llm.stream_types import StreamChunk
 from fast_agent.ui import console
 from fast_agent.ui.console_display import ConsoleDisplay, _StreamingMessageHandle
+from fast_agent.ui.stream_segments import StreamSegmentAssembler
 
 
 def _set_console_size(width: int = 80, height: int = 24) -> tuple[object | None, object | None]:
@@ -47,7 +44,6 @@
         header_right="",
         progress_display=None,
     )
->>>>>>> ad316d2e
 
 
 def test_reasoning_stream_switches_back_to_markdown() -> None:

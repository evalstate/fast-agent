--- conflicted
+++ resolved
@@ -23,16 +23,12 @@
       args: ["run", "sampling_test_server.py"]
       sampling:
         model: "passthrough"
-<<<<<<< HEAD
     slow_sampling:
       command: "uv"
       args: ["run", "sampling_test_server.py"]
       sampling:
         model: "slow"
-=======
-    
     sampling_test_no_config:
       command: "uv"
       args: ["run", "sampling_test_server.py"]
-      # No explicit sampling configuration - relies on auto_sampling
->>>>>>> 0cc24475
+      # No explicit sampling configuration - relies on auto_sampling
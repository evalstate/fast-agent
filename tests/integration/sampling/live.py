--- conflicted
+++ resolved
@@ -1,11 +1,6 @@
 import asyncio
 
-<<<<<<< HEAD
-from mcp_agent.core.fastagent import FastAgent
-from mcp_agent.mcp.common import SEP
-=======
 from fast_agent import FastAgent
->>>>>>> 4b7e941e
 
 # Create the application with specified model
 fast = FastAgent("FastAgent Example")
@@ -19,11 +14,7 @@
         result = await agent.send(f'***CALL_TOOL sampling_test{SEP}sample {"to_sample": "123foo"}')
         print(f"RESULT: {result}")
 
-<<<<<<< HEAD
-        result = await agent.send(f'***CALL_TOOL slow_sampling{SEP}sample_parallel')
-=======
-        result = await agent.send("***CALL_TOOL slow_sampling-sample_parallel")
->>>>>>> 4b7e941e
+        result = await agent.send(f"***CALL_TOOL slow_sampling{SEP}sample_parallel")
         print(f"RESULT: {result}")
 
 

from __future__ import annotations

import asyncio
import sys
from pathlib import Path

import pytest
from acp import InitializeRequest, NewSessionRequest, PromptRequest, SetSessionModeRequest
from acp.helpers import text_block
from acp.schema import ClientCapabilities, Implementation, StopReason
from acp.stdio import spawn_agent_process

TEST_DIR = Path(__file__).parent
if str(TEST_DIR) not in sys.path:
    sys.path.append(str(TEST_DIR))

from test_client import TestClient  # noqa: E402

CONFIG_PATH = TEST_DIR / "fastagent.config.yaml"
MULTI_AGENT_SCRIPT = TEST_DIR / "multi_agent_test.py"
END_TURN: StopReason = "end_turn"
FAST_AGENT_CMD = (
    sys.executable,
    "-m",
    "fast_agent.cli",
    "serve",
    "--config-path",
    str(CONFIG_PATH),
    "--transport",
    "acp",
    "--model",
    "passthrough",
    "--name",
    "fast-agent-acp-test",
)
MULTI_AGENT_CMD = (
    sys.executable,
    str(MULTI_AGENT_SCRIPT),
    "--transport",
    "acp",
    "--model",
    "passthrough",
)


@pytest.mark.integration
@pytest.mark.asyncio
async def test_acp_initialize_and_prompt_roundtrip() -> None:
    """Ensure the ACP transport initializes, creates a session, and echoes prompts."""
    client = TestClient()

    async with spawn_agent_process(lambda _: client, *FAST_AGENT_CMD) as (connection, _process):
        init_request = InitializeRequest(
            protocolVersion=1,
            clientCapabilities=ClientCapabilities(
                fs={"readTextFile": True, "writeTextFile": True},
                terminal=False,
            ),
            clientInfo=Implementation(name="pytest-client", version="0.0.1"),
        )
        init_response = await connection.initialize(init_request)

        assert init_response.protocolVersion == 1
        assert init_response.agentCapabilities is not None
        assert init_response.agentInfo.name == "fast-agent-acp-test"
        # AgentCapabilities schema changed upstream; ensure we advertised prompt support.
        prompt_caps = getattr(init_response.agentCapabilities, "prompts", None) or getattr(
            init_response.agentCapabilities, "promptCapabilities", None
        )
        assert prompt_caps is not None

        session_response = await connection.newSession(
            NewSessionRequest(mcpServers=[], cwd=str(TEST_DIR))
        )
        session_id = session_response.sessionId
        assert session_id

        prompt_text = "echo from ACP integration test"
        prompt_response = await connection.prompt(
            PromptRequest(sessionId=session_id, prompt=[text_block(prompt_text)])
        )
        assert prompt_response.stopReason == END_TURN

        await _wait_for_notifications(client)
        last_update = client.notifications[-1]
        assert last_update.sessionId == session_id
        assert last_update.update.sessionUpdate == "agent_message_chunk"
        # Passthrough model mirrors user input, so the agent content should match the prompt.
        assert getattr(last_update.update.content, "text", None) == prompt_text


async def _wait_for_notifications(client: TestClient, timeout: float = 2.0) -> None:
    """Wait for the ACP client to receive at least one sessionUpdate."""
    loop = asyncio.get_running_loop()
    deadline = loop.time() + timeout
    while loop.time() < deadline:
        if client.notifications:
            return
        await asyncio.sleep(0.05)
    raise AssertionError("Expected streamed session updates")


@pytest.mark.integration
@pytest.mark.asyncio
async def test_acp_session_modes_included_in_new_session() -> None:
    """Test that session/new response includes modes field."""
    client = TestClient()

    async with spawn_agent_process(lambda _: client, *FAST_AGENT_CMD) as (connection, _process):
        # Initialize
        init_request = InitializeRequest(
            protocolVersion=1,
            clientCapabilities=ClientCapabilities(
                fs={"readTextFile": True, "writeTextFile": True},
                terminal=False,
            ),
            clientInfo=Implementation(name="pytest-client", version="0.0.1"),
        )
        init_response = await connection.initialize(init_request)
        assert init_response.protocolVersion == 1

        # Create session
        session_response = await connection.newSession(
            NewSessionRequest(mcpServers=[], cwd=str(TEST_DIR))
        )
        session_id = session_response.sessionId
        assert session_id

        # Verify modes are included in the response
        assert hasattr(session_response, "modes"), "NewSessionResponse should include modes field"
        assert session_response.modes is not None, "Modes should not be None"

        # Verify modes structure
        modes = session_response.modes
        assert hasattr(modes, "availableModes"), "SessionModeState should have availableModes"
        assert hasattr(modes, "currentModeId"), "SessionModeState should have currentModeId"
        assert len(modes.availableModes) > 0, "Should have at least one available mode"
        assert modes.currentModeId, "Should have a current mode set"

        # Verify the current mode is in available modes
        available_mode_ids = [mode.id for mode in modes.availableModes]
        assert modes.currentModeId in available_mode_ids, "Current mode should be in available modes"


@pytest.mark.integration
@pytest.mark.asyncio
<<<<<<< HEAD
async def test_acp_set_session_mode_basic() -> None:
    """Test that setSessionMode endpoint accepts valid mode changes."""
    client = TestClient()

    async with spawn_agent_process(lambda _: client, *MULTI_AGENT_CMD) as (connection, _process):
        # Initialize
        init_request = InitializeRequest(
            protocolVersion=1,
            clientCapabilities=ClientCapabilities(
                fs={"readTextFile": True, "writeTextFile": True},
                terminal=False,
            ),
            clientInfo=Implementation(name="pytest-client", version="0.0.1"),
        )
        init_response = await connection.initialize(init_request)
        assert init_response.protocolVersion == 1

        # Create session
        session_response = await connection.newSession(
            NewSessionRequest(mcpServers=[], cwd=str(TEST_DIR))
        )
        session_id = session_response.sessionId
        assert session_id

        # Verify we have multiple modes available
        modes = session_response.modes
        assert modes is not None
        assert len(modes.availableModes) >= 2, "Multi-agent app should have at least 2 modes"

        # Find a mode different from the current one
        target_mode = None
        for mode in modes.availableModes:
            if mode.id != modes.currentModeId:
                target_mode = mode.id
                break

        assert target_mode is not None, "Should have at least one alternative mode"

        # Switch to the alternative mode
        set_mode_response = await connection.setSessionMode(
            SetSessionModeRequest(sessionId=session_id, modeId=target_mode)
        )
        # Should return successfully without raising an exception
        assert set_mode_response is not None

        # Optionally send a prompt to verify it doesn't crash after mode switch
        prompt_response = await connection.prompt(
            PromptRequest(sessionId=session_id, prompt=[text_block("test after mode switch")])
        )
        assert prompt_response.stopReason == END_TURN


@pytest.mark.integration
@pytest.mark.asyncio
async def test_acp_set_session_mode_invalid_mode() -> None:
    """Test that setSessionMode rejects invalid mode IDs gracefully."""
    client = TestClient()

    async with spawn_agent_process(lambda _: client, *MULTI_AGENT_CMD) as (connection, _process):
        # Initialize
        init_request = InitializeRequest(
            protocolVersion=1,
            clientCapabilities=ClientCapabilities(
                fs={"readTextFile": True, "writeTextFile": True},
                terminal=False,
            ),
            clientInfo=Implementation(name="pytest-client", version="0.0.1"),
        )
        await connection.initialize(init_request)

        # Create session
        session_response = await connection.newSession(
            NewSessionRequest(mcpServers=[], cwd=str(TEST_DIR))
        )
        session_id = session_response.sessionId

        # Try to switch to a non-existent mode
        # This should raise an exception (graceful error handling)
        with pytest.raises(Exception):  # ValueError or ACP protocol error
            await connection.setSessionMode(
                SetSessionModeRequest(sessionId=session_id, modeId="nonexistent_agent_mode")
            )


@pytest.mark.integration
@pytest.mark.asyncio
=======
>>>>>>> eb00b088
async def test_acp_overlapping_prompts_are_refused() -> None:
    """
    Test that overlapping prompt requests for the same session are refused.

    Per ACP protocol, only one prompt can be active per session at a time.
    If a second prompt arrives while one is in progress, it should be immediately
    refused with stopReason="refusal".
    """
    client = TestClient()

    async with spawn_agent_process(lambda _: client, *FAST_AGENT_CMD) as (connection, _process):
        # Initialize
        init_request = InitializeRequest(
            protocolVersion=1,
            clientCapabilities=ClientCapabilities(
                fs={"readTextFile": True, "writeTextFile": True},
                terminal=False,
            ),
            clientInfo=Implementation(name="pytest-client", version="0.0.1"),
        )
        init_response = await connection.initialize(init_request)
        assert init_response.protocolVersion == 1

        # Create session
        session_response = await connection.newSession(
            NewSessionRequest(mcpServers=[], cwd=str(TEST_DIR))
        )
        session_id = session_response.sessionId
        assert session_id

        # Send two prompts truly concurrently (no sleep between them)
        # This ensures they both arrive before either completes
        prompt1_task = asyncio.create_task(
            connection.prompt(
                PromptRequest(sessionId=session_id, prompt=[text_block("first prompt")])
            )
        )

        # Send immediately without waiting - ensures actual overlap
        prompt2_task = asyncio.create_task(
            connection.prompt(
                PromptRequest(sessionId=session_id, prompt=[text_block("overlapping prompt")])
            )
        )

        # Wait for both to complete
        prompt1_response, prompt2_response = await asyncio.gather(prompt1_task, prompt2_task)

        # One should succeed, one should be refused
        # (We don't know which one arrives first due to async scheduling)
        responses = [prompt1_response.stopReason, prompt2_response.stopReason]
        assert "end_turn" in responses, "One prompt should succeed"
        assert "refusal" in responses, "One prompt should be refused"

        # After both complete, a new prompt should succeed
        prompt3_response = await connection.prompt(
            PromptRequest(sessionId=session_id, prompt=[text_block("third prompt")])
        )
        assert prompt3_response.stopReason == END_TURN<|MERGE_RESOLUTION|>--- conflicted
+++ resolved
@@ -139,12 +139,13 @@
 
         # Verify the current mode is in available modes
         available_mode_ids = [mode.id for mode in modes.availableModes]
-        assert modes.currentModeId in available_mode_ids, "Current mode should be in available modes"
-
-
-@pytest.mark.integration
-@pytest.mark.asyncio
-<<<<<<< HEAD
+        assert modes.currentModeId in available_mode_ids, (
+            "Current mode should be in available modes"
+        )
+
+
+@pytest.mark.integration
+@pytest.mark.asyncio
 async def test_acp_set_session_mode_basic() -> None:
     """Test that setSessionMode endpoint accepts valid mode changes."""
     client = TestClient()
@@ -231,8 +232,6 @@
 
 @pytest.mark.integration
 @pytest.mark.asyncio
-=======
->>>>>>> eb00b088
 async def test_acp_overlapping_prompts_are_refused() -> None:
     """
     Test that overlapping prompt requests for the same session are refused.

import asyncio
import logging
from typing import TYPE_CHECKING

import pytest

from mcp_agent.mcp.common import SEP

if TYPE_CHECKING:
    from fast_agent.mcp.mcp_aggregator import NamespacedTool

# Enable debug logging for the test
logging.basicConfig(level=logging.DEBUG)


@pytest.mark.integration
@pytest.mark.asyncio
async def test_tool_list_changes(fast_agent):
    fast = fast_agent
    print("Starting tool list change test")

    @fast.agent(name="test", instruction="here are your instructions", servers=["dynamic_tool"])
    async def agent_function():
        print("Initializing agent")
        async with fast.run() as app:
            # Initially there should be one tool (check_weather)
<<<<<<< HEAD
            tools: ListToolsResult = await app.test.list_tools()
            assert 1 == len(tools.tools)
            assert f"dynamic_tool{SEP}check_weather" == tools.tools[0].name
=======
            tools_dict = await app.test.list_mcp_tools()
            # Check that we have the dynamic_tool server
            assert "dynamic_tool" in tools_dict
            assert 1 == len(tools_dict["dynamic_tool"])
            assert "check_weather" == tools_dict["dynamic_tool"][0].name
>>>>>>> 4b7e941e

            # Calling check_weather will toggle the dynamic_tool and send a notification
            result = await app.test.send('***CALL_TOOL check_weather {"location": "New York"}')
            assert "sunny" in result

            # Wait for the tool list to be refreshed (with retry)
            await asyncio.sleep(0.5)

            # peek in to the namespace map as list_tools hides issues if the notification fails.
            tool_map: dict[str, NamespacedTool] = app.test._aggregator._namespaced_tool_map
            assert len(tool_map) == 2, f"Expected 2 tools in tool map but found {len(tool_map)}"

            tools_dict = await app.test.list_mcp_tools()
            dynamic_tool_found = False
            # Check if dynamic_tool is in the list
<<<<<<< HEAD
            for tool in tools.tools:
                if tool.name == f"dynamic_tool{SEP}dynamic_tool":
                    dynamic_tool_found = True
                    break
=======
            if "dynamic_tool" in tools_dict:
                for tool in tools_dict["dynamic_tool"]:
                    if tool.name == "dynamic_tool":
                        dynamic_tool_found = True
                        break
>>>>>>> 4b7e941e

            # Verify the dynamic tool was added
            assert dynamic_tool_found, (
                "Dynamic tool was not added to the tool list after notification"
            )
            total_tools = sum(len(tool_list) for tool_list in tools_dict.values())
            assert 2 == total_tools, f"Expected 2 tools but found {total_tools}"

            # Call check_weather again to toggle the dynamic_tool off
            result = await app.test.send('***CALL_TOOL check_weather {"location": "Boston"}')
            assert "sunny" in result

            # Sleep between retries
            await asyncio.sleep(0.5)

            # Get the updated tool list
            tools_dict = await app.test.list_mcp_tools()

            total_tools = sum(len(tool_list) for tool_list in tools_dict.values())
            assert 1 == total_tools

    await agent_function()<|MERGE_RESOLUTION|>--- conflicted
+++ resolved
@@ -24,17 +24,9 @@
         print("Initializing agent")
         async with fast.run() as app:
             # Initially there should be one tool (check_weather)
-<<<<<<< HEAD
             tools: ListToolsResult = await app.test.list_tools()
             assert 1 == len(tools.tools)
             assert f"dynamic_tool{SEP}check_weather" == tools.tools[0].name
-=======
-            tools_dict = await app.test.list_mcp_tools()
-            # Check that we have the dynamic_tool server
-            assert "dynamic_tool" in tools_dict
-            assert 1 == len(tools_dict["dynamic_tool"])
-            assert "check_weather" == tools_dict["dynamic_tool"][0].name
->>>>>>> 4b7e941e
 
             # Calling check_weather will toggle the dynamic_tool and send a notification
             result = await app.test.send('***CALL_TOOL check_weather {"location": "New York"}')
@@ -50,18 +42,10 @@
             tools_dict = await app.test.list_mcp_tools()
             dynamic_tool_found = False
             # Check if dynamic_tool is in the list
-<<<<<<< HEAD
             for tool in tools.tools:
                 if tool.name == f"dynamic_tool{SEP}dynamic_tool":
                     dynamic_tool_found = True
                     break
-=======
-            if "dynamic_tool" in tools_dict:
-                for tool in tools_dict["dynamic_tool"]:
-                    if tool.name == "dynamic_tool":
-                        dynamic_tool_found = True
-                        break
->>>>>>> 4b7e941e
 
             # Verify the dynamic tool was added
             assert dynamic_tool_found, (

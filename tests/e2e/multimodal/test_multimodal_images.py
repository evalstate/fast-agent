--- conflicted
+++ resolved
@@ -18,11 +18,7 @@
     [
         "gpt-4.1-mini",  # OpenAI model
         "sonnet",  # Anthropic model
-<<<<<<< HEAD
-        "gemini2",
-=======
         "gemini25",
->>>>>>> 2cf3ec8d
     ],
 )
 async def test_agent_with_image_prompt(fast_agent, model_name):
@@ -56,11 +52,7 @@
     [
         "gpt-4.1-mini",  # OpenAI
         "sonnet",  # Anthropic
-<<<<<<< HEAD
-        "gemini2",  # Google
-=======
         "gemini25",
->>>>>>> 2cf3ec8d
     ],
 )
 async def test_agent_with_mcp_image(fast_agent, model_name):

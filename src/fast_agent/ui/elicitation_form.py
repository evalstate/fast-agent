--- conflicted
+++ resolved
@@ -2,11 +2,7 @@
 
 import re
 from datetime import date, datetime
-<<<<<<< HEAD
-from typing import Any, Dict, List, Optional, Tuple
-=======
-from typing import Any
->>>>>>> 72deed8b
+from typing import Any, Tuple
 
 from mcp.types import ElicitRequestedSchema
 from prompt_toolkit import Application
@@ -37,9 +33,7 @@
 class SimpleNumberValidator(Validator):
     """Simple number validator with real-time feedback."""
 
-    def __init__(
-        self, field_type: str, minimum: float | None = None, maximum: float | None = None
-    ):
+    def __init__(self, field_type: str, minimum: float | None = None, maximum: float | None = None):
         self.field_type = field_type
         self.minimum = minimum
         self.maximum = maximum
@@ -413,9 +407,7 @@
             arrow_right = "→"
 
             if text_navigation_mode:
-                actions_line = (
-                    "  <ESC> cancel. <Cancel All> Auto-Cancel further elicitations from this Server."
-                )
+                actions_line = "  <ESC> cancel. <Cancel All> Auto-Cancel further elicitations from this Server."
                 navigation_tail = (
                     " | <CTRL+T> toggle text mode. <TAB> navigate. <ENTER> insert new line."
                 )
@@ -490,8 +482,7 @@
         self.app.invalidate()  # Ensure layout is built
         set_initial_focus()
 
-<<<<<<< HEAD
-    def _extract_enum_schema_options(self, schema_def: Dict[str, Any]) -> List[Tuple[str, str]]:
+    def _extract_enum_schema_options(self, schema_def: dict[str, Any]) -> list[Tuple[str, str]]:
         """Extract options from oneOf/anyOf/enum schema patterns.
 
         Args:
@@ -501,7 +492,7 @@
             List of (value, title) tuples for the options
         """
         values = []
-        
+
         # First check for bare enum (most common pattern for arrays)
         if "enum" in schema_def:
             enum_values = schema_def["enum"]
@@ -509,7 +500,7 @@
             for val, name in zip(enum_values, enum_names):
                 values.append((val, str(name)))
             return values
-        
+
         # Then check for oneOf/anyOf patterns
         options = schema_def.get("oneOf", [])
         if not options:
@@ -523,10 +514,7 @@
 
         return values
 
-    def _extract_string_constraints(self, field_def: Dict[str, Any]) -> Dict[str, Any]:
-=======
     def _extract_string_constraints(self, field_def: dict[str, Any]) -> dict[str, Any]:
->>>>>>> 72deed8b
         """Extract string constraints from field definition, handling anyOf schemas."""
         constraints = {}
 

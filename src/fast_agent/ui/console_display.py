--- conflicted
+++ resolved
@@ -13,6 +13,7 @@
 from fast_agent.config import Settings
 from fast_agent.constants import REASONING
 from fast_agent.ui import console
+from fast_agent.ui.markdown_truncator import MarkdownTruncator
 from fast_agent.ui.mcp_ui_utils import UILink
 from fast_agent.ui.mermaid_utils import (
     MermaidDiagram,
@@ -20,11 +21,7 @@
     detect_diagram_type,
     extract_mermaid_diagrams,
 )
-<<<<<<< HEAD
 from fast_agent.ui.plain_text_truncator import PlainTextTruncator
-=======
-from fast_agent.ui.streaming_buffer import StreamBuffer
->>>>>>> 949d837f
 
 if TYPE_CHECKING:
     from fast_agent.mcp.prompt_message_extended import PromptMessageExtended
@@ -248,10 +245,7 @@
             streaming_mode = "markdown"
 
         # Legacy compatibility: allow streaming_plain_text override
-        if (
-            streaming_mode == "markdown"
-            and getattr(logger_settings, "streaming_plain_text", False)
-        ):
+        if streaming_mode == "markdown" and getattr(logger_settings, "streaming_plain_text", False):
             streaming_mode = "plain"
 
         show_chat = bool(getattr(logger_settings, "show_chat", True))
@@ -1601,13 +1595,9 @@
         self._use_plain_text = use_plain_text
         self._header_left = header_left
         self._header_right = header_right
-<<<<<<< HEAD
         self._progress_display = progress_display
         self._progress_paused = False
         self._buffer: List[str] = []
-=======
-        self._buffer = StreamBuffer()
->>>>>>> 949d837f
         self._final_text: str | None = None
         initial_renderable = Text("") if self._use_plain_text else Markdown("")
         refresh_rate = (
@@ -1625,7 +1615,6 @@
         self._live_started = False
         self._active = True
         self._finalized = False
-<<<<<<< HEAD
         # Track whether we're in a table to batch updates
         self._in_table = False
         self._pending_table_row = ""
@@ -1637,15 +1626,11 @@
             else None
         )
         self._max_render_height = 0
-=======
-        if self._live:
-            self._live.__enter__()
->>>>>>> 949d837f
 
     def update(self, chunk: str) -> None:
-        """Update the display with a new chunk of text.
-
-<<<<<<< HEAD
+        if not self._active or not chunk:
+            return
+
         self._ensure_started()
 
         if self._use_plain_text:
@@ -1707,25 +1692,6 @@
         if len(self._buffer) > 10:
             text = self._trim_to_displayable(text)
             self._buffer = [text]
-=======
-        This is called repeatedly as text streams in from the LLM.
-
-        Args:
-            chunk: New text to add to the buffer
-        """
-        if not self._active or not chunk:
-            return
-
-        # Add chunk to buffer
-        self._buffer.append(chunk)
-
-        # Get display text (with truncation if needed)
-        terminal_height = console.console.size.height
-        terminal_width = console.console.size.width
-        text = self._buffer.get_display_text(
-            terminal_height, terminal_width=terminal_width
-        )
->>>>>>> 949d837f
 
         if self._live:
             # Build the header bar
@@ -1738,9 +1704,7 @@
             if self._use_plain_text:
                 # Plain text rendering - no markdown processing
                 content_height = self._estimate_plain_render_height(text)
-                budget_height = min(
-                    content_height + PLAIN_STREAM_HEIGHT_FUDGE, max_allowed_height
-                )
+                budget_height = min(content_height + PLAIN_STREAM_HEIGHT_FUDGE, max_allowed_height)
 
                 if budget_height > self._max_render_height:
                     self._max_render_height = budget_height
@@ -1751,7 +1715,6 @@
             else:
                 # Markdown rendering with XML escaping
                 prepared = _prepare_markdown_content(text, self._display._escape_xml)
-<<<<<<< HEAD
                 prepared_for_display = self._close_incomplete_code_blocks(prepared)
 
                 content_height = self._truncator.measure_rendered_height(
@@ -1769,9 +1732,6 @@
                     prepared_for_display = prepared_for_display + ("\n" * padding_lines)
 
                 content = Markdown(prepared_for_display, code_theme=CODE_STYLE)
-=======
-                content = Markdown(prepared, code_theme=CODE_STYLE)
->>>>>>> 949d837f
 
             # Combine header and content using Group
             from rich.console import Group
@@ -1817,7 +1777,6 @@
 
         return combined
 
-<<<<<<< HEAD
     def _ensure_started(self) -> None:
         """Start live rendering and pause progress display if needed."""
         if self._live_started:
@@ -1872,17 +1831,13 @@
 
         Keeps ~1.5x terminal height worth of recent content.
         Uses the optimized streaming truncator for better performance.
-=======
-    def finalize(self, message: "PromptMessageExtended | str") -> None:
-        """Finalize the streaming message.
-
-        This is called when streaming is complete.
->>>>>>> 949d837f
 
         Args:
-            message: Final message content (str or PromptMessageExtended)
-        """
-<<<<<<< HEAD
+            text: Full text to trim
+
+        Returns:
+            Trimmed text (most recent content)
+        """
         if not text:
             return text
 
@@ -1906,8 +1861,6 @@
         )
 
     def finalize(self, message: "PromptMessageExtended | str") -> None:
-=======
->>>>>>> 949d837f
         if not self._active or self._finalized:
             return
 

"""
Type-safe decorators for DirectFastAgent applications.
These decorators provide type-safe function signatures and IDE support
for creating agents in the DirectFastAgent framework.
"""

from collections.abc import Coroutine
from pathlib import Path
from typing import (
    Any,
    Awaitable,
    Callable,
    Literal,
    ParamSpec,
    Protocol,
    TypeVar,
)

from mcp.client.session import ElicitationFnT
from pydantic import AnyUrl

from fast_agent.agents.agent_types import AgentConfig, AgentType
from fast_agent.agents.workflow.iterative_planner import ITERATIVE_PLAN_SYSTEM_PROMPT_TEMPLATE
from fast_agent.agents.workflow.router_agent import (
    ROUTING_SYSTEM_INSTRUCTION,
)
from fast_agent.skills import SkillManifest, SkillRegistry
from fast_agent.types import RequestParams

# Type variables for the decorated function
P = ParamSpec("P")  # Parameters
R = TypeVar("R", covariant=True)  # Return type


# Protocol for decorated agent functions
class DecoratedAgentProtocol(Protocol[P, R]):
    """Protocol defining the interface of a decorated agent function."""

    _agent_type: AgentType
    _agent_config: AgentConfig

    def __call__(self, *args: P.args, **kwargs: P.kwargs) -> Awaitable[R]: ...


# Protocol for orchestrator functions
class DecoratedOrchestratorProtocol(DecoratedAgentProtocol[P, R], Protocol):
    """Protocol for decorated orchestrator functions with additional metadata."""

    _child_agents: list[str]
    _plan_type: Literal["full", "iterative"]


# Protocol for router functions
class DecoratedRouterProtocol(DecoratedAgentProtocol[P, R], Protocol):
    """Protocol for decorated router functions with additional metadata."""

    _router_agents: list[str]


# Protocol for chain functions
class DecoratedChainProtocol(DecoratedAgentProtocol[P, R], Protocol):
    """Protocol for decorated chain functions with additional metadata."""

    _chain_agents: list[str]


# Protocol for parallel functions
class DecoratedParallelProtocol(DecoratedAgentProtocol[P, R], Protocol):
    """Protocol for decorated parallel functions with additional metadata."""

    _fan_out: list[str]
    _fan_in: str


# Protocol for evaluator-optimizer functions
class DecoratedEvaluatorOptimizerProtocol(DecoratedAgentProtocol[P, R], Protocol):
    """Protocol for decorated evaluator-optimizer functions with additional metadata."""

    _generator: str
    _evaluator: str


def _fetch_url_content(url: str) -> str:
    """
    Fetch content from a URL.

    Args:
        url: The URL to fetch content from

    Returns:
        The text content from the URL

    Raises:
        requests.RequestException: If the URL cannot be fetched
        UnicodeDecodeError: If the content cannot be decoded as UTF-8
    """
    import requests

    response = requests.get(url, timeout=10)
    response.raise_for_status()  # Raise exception for HTTP errors
    return response.text


def _apply_templates(text: str) -> str:
    """
    Apply template substitutions to instruction text.

    Supported templates:
        {{currentDate}} - Current date in format "24 July 2025"
        {{url:https://...}} - Content fetched from the specified URL

    Note: File templates ({{file:...}} and {{file_silent:...}}) are resolved later
    during runtime to ensure they're relative to the workspaceRoot.

    Args:
        text: The text to process

    Returns:
        Text with template substitutions applied

    Raises:
        requests.RequestException: If a URL in {{url:...}} cannot be fetched
        UnicodeDecodeError: If URL content cannot be decoded as UTF-8
    """
    import re
    from datetime import datetime

    # Apply {{currentDate}} template
    current_date = datetime.now().strftime("%d %B %Y")
    text = text.replace("{{currentDate}}", current_date)

    # Apply {{url:...}} templates
    url_pattern = re.compile(r"\{\{url:(https?://[^}]+)\}\}")

    def replace_url(match):
        url = match.group(1)
        return _fetch_url_content(url)

    text = url_pattern.sub(replace_url, text)

    return text


def _resolve_instruction(instruction: str | Path | AnyUrl) -> str:
    """
    Resolve instruction from either a string, Path, or URL with template support.

    Args:
        instruction: Either a string instruction, Path to a file, or URL containing the instruction

    Returns:
        The resolved instruction string with templates applied

    Raises:
        FileNotFoundError: If the Path doesn't exist
        PermissionError: If the Path can't be read
        UnicodeDecodeError: If the file/URL content can't be decoded as UTF-8
        requests.RequestException: If the URL cannot be fetched
    """
    if isinstance(instruction, Path):
        text = instruction.read_text(encoding="utf-8")
    elif isinstance(instruction, AnyUrl):
        text = _fetch_url_content(str(instruction))
    else:
        text = instruction

    # Apply template substitutions
    return _apply_templates(text)


def _decorator_impl(
    self,
    agent_type: AgentType,
    name: str,
    instruction: str,
    *,
    servers: list[str] = [],
    model: str | None = None,
    use_history: bool = True,
    request_params: RequestParams | None = None,
    human_input: bool = False,
    default: bool = False,
    tools: dict[str, list[str]] | None = None,
    resources: dict[str, list[str]] | None = None,
    prompts: dict[str, list[str]] | None = None,
    skills: SkillManifest
    | SkillRegistry
    | Path
    | str
    | list[SkillManifest | SkillRegistry | Path | str | None]
    | None = None,
    **extra_kwargs,
) -> Callable[[Callable[P, Coroutine[Any, Any, R]]], Callable[P, Coroutine[Any, Any, R]]]:
    """
    Core implementation for agent decorators with common behavior and type safety.

    Args:
        agent_type: Type of agent to create
        name: Name of the agent
        instruction: Base instruction for the agent
        servers: List of server names the agent should connect to
        model: Model specification string
        use_history: Whether to maintain conversation history
        request_params: Additional request parameters for the LLM
        human_input: Whether to enable human input capabilities
        default: Whether to mark this as the default agent
        **extra_kwargs: Additional agent/workflow-specific parameters
    """

    def decorator(func: Callable[P, Coroutine[Any, Any, R]]) -> Callable[P, Coroutine[Any, Any, R]]:
        # Create agent configuration
        config = AgentConfig(
            name=name,
            instruction=instruction,
            servers=servers,
            tools=tools,
            resources=resources,
            prompts=prompts,
            skills=skills,
            model=model,
            use_history=use_history,
            human_input=human_input,
            default=default,
            elicitation_handler=extra_kwargs.get("elicitation_handler"),
            api_key=extra_kwargs.get("api_key"),
        )

        # Update request params if provided
        if request_params:
            config.default_request_params = request_params

        # Store metadata in the registry
        agent_data = {
            "config": config,
            "type": agent_type.value,
            "func": func,
        }

        # Add extra parameters specific to this agent type
        for key, value in extra_kwargs.items():
            agent_data[key] = value

        # Store the configuration in the FastAgent instance
        self.agents[name] = agent_data

        # Store type information on the function for IDE support
        setattr(func, "_agent_type", agent_type)
        setattr(func, "_agent_config", config)
        for key, value in extra_kwargs.items():
            setattr(func, f"_{key}", value)

        return func

    return decorator


def agent(
    self,
    name: str = "default",
    instruction_or_kwarg: str | Path | AnyUrl | None = None,
    *,
    instruction: str | Path | AnyUrl = "You are a helpful agent.",
<<<<<<< HEAD
    agents: List[str] = [],
    servers: List[str] = [],
    tools: Optional[Dict[str, List[str]]] = None,
    resources: Optional[Dict[str, List[str]]] = None,
    prompts: Optional[Dict[str, List[str]]] = None,
=======
    servers: list[str] = [],
    tools: dict[str, list[str]] | None = None,
    resources: dict[str, list[str]] | None = None,
    prompts: dict[str, list[str]] | None = None,
>>>>>>> 4c4686dd
    skills: SkillManifest | SkillRegistry | Path | str | None = None,
    model: str | None = None,
    use_history: bool = True,
    request_params: RequestParams | None = None,
    human_input: bool = False,
    default: bool = False,
    elicitation_handler: ElicitationFnT | None = None,
    api_key: str | None = None,
) -> Callable[[Callable[P, Coroutine[Any, Any, R]]], Callable[P, Coroutine[Any, Any, R]]]:
    """
    Decorator to create and register a standard agent with type-safe signature.

    Args:
        name: Name of the agent
        instruction_or_kwarg: Optional positional parameter for instruction
        instruction: Base instruction for the agent (keyword arg)
        servers: List of server names the agent should connect to
        tools: Optional list of tool names or patterns to include
        resources: Optional list of resource names or patterns to include
        prompts: Optional list of prompt names or patterns to include
        model: Model specification string
        use_history: Whether to maintain conversation history
        request_params: Additional request parameters for the LLM
        human_input: Whether to enable human input capabilities
        default: Whether to mark this as the default agent
        elicitation_handler: Custom elicitation handler function (ElicitationFnT)
        api_key: Optional API key for the LLM provider

    Returns:
        A decorator that registers the agent with proper type annotations
    """
    final_instruction_raw = (
        instruction_or_kwarg if instruction_or_kwarg is not None else instruction
    )
    final_instruction = _resolve_instruction(final_instruction_raw)

    return _decorator_impl(
        self,
        AgentType.BASIC,
        name=name,
        instruction=final_instruction,
        child_agents=agents,
        servers=servers,
        model=model,
        use_history=use_history,
        request_params=request_params,
        human_input=human_input,
        default=default,
        elicitation_handler=elicitation_handler,
        tools=tools,
        resources=resources,
        prompts=prompts,
        skills=skills,
        api_key=api_key,
    )


def custom(
    self,
    cls,
    name: str = "default",
    instruction_or_kwarg: str | Path | AnyUrl | None = None,
    *,
    instruction: str | Path | AnyUrl = "You are a helpful agent.",
    servers: list[str] = [],
    tools: dict[str, list[str]] | None = None,
    resources: dict[str, list[str]] | None = None,
    prompts: dict[str, list[str]] | None = None,
    skills: SkillManifest | SkillRegistry | Path | str | None = None,
    model: str | None = None,
    use_history: bool = True,
    request_params: RequestParams | None = None,
    human_input: bool = False,
    default: bool = False,
    elicitation_handler: ElicitationFnT | None = None,
    api_key: str | None = None,
) -> Callable[[Callable[P, Coroutine[Any, Any, R]]], Callable[P, Coroutine[Any, Any, R]]]:
    """
    Decorator to create and register a standard agent with type-safe signature.

    Args:
        name: Name of the agent
        instruction_or_kwarg: Optional positional parameter for instruction
        instruction: Base instruction for the agent (keyword arg)
        servers: List of server names the agent should connect to
        model: Model specification string
        use_history: Whether to maintain conversation history
        request_params: Additional request parameters for the LLM
        human_input: Whether to enable human input capabilities
        elicitation_handler: Custom elicitation handler function (ElicitationFnT)

    Returns:
        A decorator that registers the agent with proper type annotations
    """
    final_instruction_raw = (
        instruction_or_kwarg if instruction_or_kwarg is not None else instruction
    )
    final_instruction = _resolve_instruction(final_instruction_raw)

    return _decorator_impl(
        self,
        AgentType.CUSTOM,
        name=name,
        instruction=final_instruction,
        servers=servers,
        model=model,
        use_history=use_history,
        request_params=request_params,
        human_input=human_input,
        agent_class=cls,
        default=default,
        elicitation_handler=elicitation_handler,
        api_key=api_key,
        tools=tools,
        resources=resources,
        prompts=prompts,
        skills=skills,
    )


DEFAULT_INSTRUCTION_ORCHESTRATOR = """
You are an expert planner. Given an objective task and a list of Agents
(which are collections of capabilities), your job is to break down the objective
into a series of steps, which can be performed by these agents.
"""


def orchestrator(
    self,
    name: str,
    *,
    agents: list[str],
    instruction: str | Path | AnyUrl = DEFAULT_INSTRUCTION_ORCHESTRATOR,
    model: str | None = None,
    request_params: RequestParams | None = None,
    use_history: bool = False,
    human_input: bool = False,
    plan_type: Literal["full", "iterative"] = "full",
    plan_iterations: int = 5,
    default: bool = False,
    api_key: str | None = None,
) -> Callable[[Callable[P, Coroutine[Any, Any, R]]], Callable[P, Coroutine[Any, Any, R]]]:
    """
    Decorator to create and register an orchestrator agent with type-safe signature.

    Args:
        name: Name of the orchestrator
        agents: List of agent names this orchestrator can use
        instruction: Base instruction for the orchestrator
        model: Model specification string
        use_history: Whether to maintain conversation history
        request_params: Additional request parameters for the LLM
        human_input: Whether to enable human input capabilities
        plan_type: Planning approach - "full" or "iterative"
        plan_iterations: Maximum number of planning iterations
        default: Whether to mark this as the default agent

    Returns:
        A decorator that registers the orchestrator with proper type annotations
    """

    # Create final request params with plan_iterations
    resolved_instruction = _resolve_instruction(instruction)

    return _decorator_impl(
        self,
        AgentType.ORCHESTRATOR,
        name=name,
        instruction=resolved_instruction,
        servers=[],  # Orchestrators don't connect to servers directly
        model=model,
        use_history=use_history,
        request_params=request_params,
        human_input=human_input,
        child_agents=agents,
        plan_type=plan_type,
        plan_iterations=plan_iterations,
        default=default,
        api_key=api_key,
    )


def iterative_planner(
    self,
    name: str,
    *,
    agents: list[str],
    instruction: str | Path | AnyUrl = ITERATIVE_PLAN_SYSTEM_PROMPT_TEMPLATE,
    model: str | None = None,
    request_params: RequestParams | None = None,
    plan_iterations: int = -1,
    default: bool = False,
    api_key: str | None = None,
) -> Callable[[Callable[P, Coroutine[Any, Any, R]]], Callable[P, Coroutine[Any, Any, R]]]:
    """
    Decorator to create and register an orchestrator agent with type-safe signature.

    Args:
        name: Name of the orchestrator
        agents: List of agent names this orchestrator can use
        instruction: Base instruction for the orchestrator
        model: Model specification string
        use_history: Whether to maintain conversation history
        request_params: Additional request parameters for the LLM
        human_input: Whether to enable human input capabilities
        plan_type: Planning approach - "full" or "iterative"
        plan_iterations: Maximum number of planning iterations (0 for unlimited)
        default: Whether to mark this as the default agent

    Returns:
        A decorator that registers the orchestrator with proper type annotations
    """

    # Create final request params with plan_iterations
    resolved_instruction = _resolve_instruction(instruction)

    return _decorator_impl(
        self,
        AgentType.ITERATIVE_PLANNER,
        name=name,
        instruction=resolved_instruction,
        servers=[],  # Orchestrators don't connect to servers directly
        model=model,
        use_history=False,
        request_params=request_params,
        child_agents=agents,
        plan_iterations=plan_iterations,
        default=default,
        api_key=api_key,
    )


def router(
    self,
    name: str,
    *,
    agents: list[str],
    instruction: str | Path | AnyUrl | None = None,
    servers: list[str] = [],
    tools: dict[str, list[str]] | None = None,
    resources: dict[str, list[str]] | None = None,
    prompts: dict[str, list[str]] | None = None,
    model: str | None = None,
    use_history: bool = False,
    request_params: RequestParams | None = None,
    human_input: bool = False,
    default: bool = False,
    elicitation_handler: ElicitationFnT
    | None = None,  ## exclude from docs, decide whether allowable
    api_key: str | None = None,
) -> Callable[[Callable[P, Coroutine[Any, Any, R]]], Callable[P, Coroutine[Any, Any, R]]]:
    """
    Decorator to create and register a router agent with type-safe signature.

    Args:
        name: Name of the router
        agents: List of agent names this router can route to
        instruction: Base instruction for the router
        model: Model specification string
        use_history: Whether to maintain conversation history
        request_params: Additional request parameters for the LLM
        human_input: Whether to enable human input capabilities
        default: Whether to mark this as the default agent
        elicitation_handler: Custom elicitation handler function (ElicitationFnT)

    Returns:
        A decorator that registers the router with proper type annotations
    """
    resolved_instruction = _resolve_instruction(instruction or ROUTING_SYSTEM_INSTRUCTION)

    return _decorator_impl(
        self,
        AgentType.ROUTER,
        name=name,
        instruction=resolved_instruction,
        servers=servers,
        model=model,
        use_history=use_history,
        request_params=request_params,
        human_input=human_input,
        default=default,
        router_agents=agents,
        elicitation_handler=elicitation_handler,
        api_key=api_key,
        tools=tools,
        prompts=prompts,
        resources=resources,
    )


def chain(
    self,
    name: str,
    *,
    sequence: list[str],
    instruction: str | Path | AnyUrl | None = None,
    cumulative: bool = False,
    default: bool = False,
) -> Callable[[Callable[P, Coroutine[Any, Any, R]]], Callable[P, Coroutine[Any, Any, R]]]:
    """
    Decorator to create and register a chain agent with type-safe signature.

    Args:
        name: Name of the chain
        sequence: List of agent names in the chain, executed in sequence
        instruction: Base instruction for the chain
        cumulative: Whether to use cumulative mode (each agent sees all previous responses)
        default: Whether to mark this as the default agent

    Returns:
        A decorator that registers the chain with proper type annotations
    """
    # Validate sequence is not empty
    if not sequence:
        from fast_agent.core.exceptions import AgentConfigError

        raise AgentConfigError(f"Chain '{name}' requires at least one agent in the sequence")

    default_instruction = """Chain processes requests through a series of agents in sequence, the output of each agent is passed to the next."""
    resolved_instruction = _resolve_instruction(instruction or default_instruction)

    return _decorator_impl(
        self,
        AgentType.CHAIN,
        name=name,
        instruction=resolved_instruction,
        sequence=sequence,
        cumulative=cumulative,
        default=default,
    )


def parallel(
    self,
    name: str,
    *,
    fan_out: list[str],
    fan_in: str | None = None,
    instruction: str | Path | AnyUrl | None = None,
    include_request: bool = True,
    default: bool = False,
) -> Callable[[Callable[P, Coroutine[Any, Any, R]]], Callable[P, Coroutine[Any, Any, R]]]:
    """
    Decorator to create and register a parallel agent with type-safe signature.

    Args:
        name: Name of the parallel agent
        fan_out: List of agents to execute in parallel
        fan_in: Agent to aggregate results
        instruction: Base instruction for the parallel agent
        include_request: Whether to include the original request when aggregating
        default: Whether to mark this as the default agent

    Returns:
        A decorator that registers the parallel agent with proper type annotations
    """
    default_instruction = """
    You are a parallel processor that executes multiple agents simultaneously
    and aggregates their results.
    """
    resolved_instruction = _resolve_instruction(instruction or default_instruction)

    return _decorator_impl(
        self,
        AgentType.PARALLEL,
        name=name,
        instruction=resolved_instruction,
        servers=[],  # Parallel agents don't connect to servers directly
        fan_in=fan_in,
        fan_out=fan_out,
        include_request=include_request,
        default=default,
    )


def evaluator_optimizer(
    self,
    name: str,
    *,
    generator: str,
    evaluator: str,
    instruction: str | Path | AnyUrl | None = None,
    min_rating: str = "GOOD",
    max_refinements: int = 3,
    default: bool = False,
) -> Callable[[Callable[P, Coroutine[Any, Any, R]]], Callable[P, Coroutine[Any, Any, R]]]:
    """
    Decorator to create and register an evaluator-optimizer agent with type-safe signature.

    Args:
        name: Name of the evaluator-optimizer agent
        generator: Name of the agent that generates responses
        evaluator: Name of the agent that evaluates responses
        instruction: Base instruction for the evaluator-optimizer
        min_rating: Minimum acceptable quality rating (EXCELLENT, GOOD, FAIR, POOR)
        max_refinements: Maximum number of refinement iterations
        default: Whether to mark this as the default agent

    Returns:
        A decorator that registers the evaluator-optimizer with proper type annotations
    """
    default_instruction = """
    You implement an iterative refinement process where content is generated,
    evaluated for quality, and then refined based on specific feedback until
    it reaches an acceptable quality standard.
    """
    resolved_instruction = _resolve_instruction(instruction or default_instruction)

    return _decorator_impl(
        self,
        AgentType.EVALUATOR_OPTIMIZER,
        name=name,
        instruction=resolved_instruction,
        servers=[],  # Evaluator-optimizer doesn't connect to servers directly
        generator=generator,
        evaluator=evaluator,
        min_rating=min_rating,
        max_refinements=max_refinements,
        default=default,
    )<|MERGE_RESOLUTION|>--- conflicted
+++ resolved
@@ -260,18 +260,11 @@
     instruction_or_kwarg: str | Path | AnyUrl | None = None,
     *,
     instruction: str | Path | AnyUrl = "You are a helpful agent.",
-<<<<<<< HEAD
-    agents: List[str] = [],
-    servers: List[str] = [],
-    tools: Optional[Dict[str, List[str]]] = None,
-    resources: Optional[Dict[str, List[str]]] = None,
-    prompts: Optional[Dict[str, List[str]]] = None,
-=======
+    agents: list[str] | None = None,
     servers: list[str] = [],
     tools: dict[str, list[str]] | None = None,
     resources: dict[str, list[str]] | None = None,
     prompts: dict[str, list[str]] | None = None,
->>>>>>> 4c4686dd
     skills: SkillManifest | SkillRegistry | Path | str | None = None,
     model: str | None = None,
     use_history: bool = True,

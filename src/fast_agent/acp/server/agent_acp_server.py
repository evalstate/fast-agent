"""
AgentACPServer - Exposes FastAgent agents via the Agent Client Protocol (ACP).

This implementation allows fast-agent to act as an ACP agent, enabling editors
and other clients to interact with fast-agent agents over stdio using the ACP protocol.
"""

import asyncio
import uuid
from importlib.metadata import version as get_version
from typing import Any, Awaitable, Callable

from acp import Agent as ACPAgent
from acp import (
    AgentSideConnection,
    InitializeRequest,
    InitializeResponse,
    NewSessionRequest,
    NewSessionResponse,
    PromptRequest,
    PromptResponse,
    SetSessionModeRequest,
    SetSessionModeResponse,
)
from acp.helpers import session_notification, update_agent_message_text
from acp.schema import (
    AgentCapabilities,
    Implementation,
    PromptCapabilities,
    SessionMode,
    SessionModeState,
    StopReason,
)
from acp.stdio import stdio_streams

from fast_agent.acp.content_conversion import convert_acp_prompt_to_mcp_content_blocks
from fast_agent.acp.filesystem_runtime import ACPFilesystemRuntime
from fast_agent.acp.slash_commands import SlashCommandHandler
from fast_agent.acp.terminal_runtime import ACPTerminalRuntime
from fast_agent.acp.tool_progress import ACPToolProgressManager
from fast_agent.core.fastagent import AgentInstance
from fast_agent.core.logging.logger import get_logger
from fast_agent.core.prompt_templates import (
    apply_template_variables,
    enrich_with_environment_context,
)
from fast_agent.interfaces import StreamingAgentProtocol
from fast_agent.mcp.helpers.content_helpers import is_text_content
from fast_agent.types import LlmStopReason, PromptMessageExtended, RequestParams
from fast_agent.workflow_telemetry import ToolHandlerWorkflowTelemetry

logger = get_logger(__name__)

END_TURN: StopReason = "end_turn"
REFUSAL: StopReason = "refusal"


def map_llm_stop_reason_to_acp(llm_stop_reason: LlmStopReason | None) -> StopReason:
    """
    Map fast-agent LlmStopReason to ACP StopReason.

    Args:
        llm_stop_reason: The stop reason from the LLM response

    Returns:
        The corresponding ACP StopReason value
    """
    if llm_stop_reason is None:
        return END_TURN

    # Use string keys to avoid hashing Enum members with custom equality logic
    key = (
        llm_stop_reason.value
        if isinstance(llm_stop_reason, LlmStopReason)
        else str(llm_stop_reason)
    )

    mapping = {
        LlmStopReason.END_TURN.value: END_TURN,
        LlmStopReason.STOP_SEQUENCE.value: END_TURN,  # Normal completion
        LlmStopReason.MAX_TOKENS.value: "max_tokens",
        LlmStopReason.TOOL_USE.value: END_TURN,  # Tool use is normal completion in ACP
        LlmStopReason.PAUSE.value: END_TURN,  # Pause is treated as normal completion
        LlmStopReason.ERROR.value: REFUSAL,  # Errors are mapped to refusal
        LlmStopReason.TIMEOUT.value: REFUSAL,  # Timeouts are mapped to refusal
        LlmStopReason.SAFETY.value: REFUSAL,  # Safety triggers are mapped to refusal
    }

    return mapping.get(key, END_TURN)


def format_agent_name_as_title(agent_name: str) -> str:
    """
    Format agent name as title case for display.

    Examples:
        code_expert -> Code Expert
        general_assistant -> General Assistant

    Args:
        agent_name: The agent name (typically snake_case)

    Returns:
        Title-cased version of the name
    """
    return agent_name.replace("_", " ").title()


def truncate_description(text: str, max_length: int = 200) -> str:
    """
    Truncate text to a maximum length, taking the first line only.

    Args:
        text: The text to truncate
        max_length: Maximum length (default 200 chars per spec)

    Returns:
        Truncated text
    """
    # Take first line only
    first_line = text.split("\n")[0]
    # Truncate to max length
    if len(first_line) > max_length:
        return first_line[:max_length]
    return first_line


class AgentACPServer(ACPAgent):
    """
    Exposes FastAgent agents as an ACP agent through stdio.

    This server:
    - Handles ACP connection initialization and capability negotiation
    - Manages sessions (maps sessionId to AgentInstance)
    - Routes prompts to the appropriate fast-agent agent
    - Returns responses in ACP format
    """

    def __init__(
        self,
        primary_instance: AgentInstance,
        create_instance: Callable[[], Awaitable[AgentInstance]],
        dispose_instance: Callable[[AgentInstance], Awaitable[None]],
        instance_scope: str,
        server_name: str = "fast-agent-acp",
        server_version: str | None = None,
    ) -> None:
        """
        Initialize the ACP server.

        Args:
            primary_instance: The primary agent instance (used in shared mode)
            create_instance: Factory function to create new agent instances
            dispose_instance: Function to dispose of agent instances
            instance_scope: How to scope instances ('shared', 'connection', or 'request')
            server_name: Name of the server for capability advertisement
            server_version: Version of the server (defaults to fast-agent version)
        """
        super().__init__()

        self.primary_instance = primary_instance
        self._create_instance_task = create_instance
        self._dispose_instance_task = dispose_instance
        self._instance_scope = instance_scope
        self.server_name = server_name
        # Use provided version or get fast-agent version
        if server_version is None:
            try:
                server_version = get_version("fast-agent-mcp")
            except Exception:
                server_version = "unknown"
        self.server_version = server_version

        # Session management
        self.sessions: dict[str, AgentInstance] = {}
        self._session_lock = asyncio.Lock()

        # Track sessions with active prompts to prevent overlapping requests (per ACP protocol)
        self._active_prompts: set[str] = set()

        # Track current agent per session for ACP mode support
        self._session_current_agent: dict[str, str] = {}

        # Terminal runtime tracking (for cleanup)
        self._session_terminal_runtimes: dict[str, ACPTerminalRuntime] = {}

        # Filesystem runtime tracking
        self._session_filesystem_runtimes: dict[str, ACPFilesystemRuntime] = {}

        # Slash command handlers for each session
        self._session_slash_handlers: dict[str, SlashCommandHandler] = {}

        # Late-binding prompt context by session (e.g., client-provided cwd)
        self._session_prompt_context: dict[str, dict[str, str]] = {}

        # Connection reference (set during run_async)
        self._connection: AgentSideConnection | None = None

        # Client capabilities and info (set during initialize)
        self._client_supports_terminal: bool = False
        self._client_supports_fs_read: bool = False
        self._client_supports_fs_write: bool = False
        self._client_capabilities: dict | None = None
        self._client_info: dict | None = None
        self._protocol_version: str | None = None

        # Determine primary agent using FastAgent default flag when available
        self.primary_agent_name = self._select_primary_agent(primary_instance)

        logger.info(
            "AgentACPServer initialized",
            name="acp_server_initialized",
            agent_count=len(primary_instance.agents),
            instance_scope=instance_scope,
            primary_agent=self.primary_agent_name,
        )

    async def initialize(self, params: InitializeRequest) -> InitializeResponse:
        """
        Handle ACP initialization request.

        Negotiates protocol version and advertises capabilities.
        """
        try:
            # Store protocol version
            self._protocol_version = params.protocolVersion

            # Store client info
            if params.clientInfo:
                self._client_info = {
                    "name": getattr(params.clientInfo, "name", "unknown"),
                    "version": getattr(params.clientInfo, "version", "unknown"),
                }
                # Include title if available
                if hasattr(params.clientInfo, "title"):
                    self._client_info["title"] = params.clientInfo.title

            # Store client capabilities
            if params.clientCapabilities:
                self._client_supports_terminal = bool(
                    getattr(params.clientCapabilities, "terminal", False)
                )

                # Check for filesystem capabilities
                if hasattr(params.clientCapabilities, "fs"):
                    fs_caps = params.clientCapabilities.fs
                    if fs_caps:
                        self._client_supports_fs_read = bool(
                            getattr(fs_caps, "readTextFile", False)
                        )
                        self._client_supports_fs_write = bool(
                            getattr(fs_caps, "writeTextFile", False)
                        )

                # Convert capabilities to a dict for status reporting
                self._client_capabilities = {}
                if hasattr(params.clientCapabilities, "fs"):
                    fs_caps = params.clientCapabilities.fs
                    fs_capabilities = self._extract_fs_capabilities(fs_caps)
                    if fs_capabilities:
                        self._client_capabilities["fs"] = fs_capabilities

                if (
                    hasattr(params.clientCapabilities, "terminal")
                    and params.clientCapabilities.terminal
                ):
                    self._client_capabilities["terminal"] = True

                # Store _meta if present
                if hasattr(params.clientCapabilities, "_meta"):
                    meta = params.clientCapabilities._meta
                    if meta:
                        self._client_capabilities["_meta"] = (
                            dict(meta) if isinstance(meta, dict) else {}
                        )

            logger.info(
                "ACP initialize request",
                name="acp_initialize",
                client_protocol=params.protocolVersion,
                client_info=params.clientInfo,
                client_supports_terminal=self._client_supports_terminal,
                client_supports_fs_read=self._client_supports_fs_read,
                client_supports_fs_write=self._client_supports_fs_write,
            )

            # Build our capabilities
            agent_capabilities = AgentCapabilities(
                promptCapabilities=PromptCapabilities(
                    image=True,  # Support image content
                    embeddedContext=True,  # Support embedded resources
                    audio=False,  # Don't support audio (yet)
                ),
                # We don't support loadSession yet
                loadSession=False,
            )

            # Build agent info using Implementation type
            agent_info = Implementation(
                name=self.server_name,
                version=self.server_version,
            )

            response = InitializeResponse(
                protocolVersion=params.protocolVersion,  # Echo back the client's version
                agentCapabilities=agent_capabilities,
                agentInfo=agent_info,
                authMethods=[],  # No authentication for now
            )

            logger.info(
                "ACP initialize response sent",
                name="acp_initialize_response",
                protocol_version=response.protocolVersion,
            )

            return response
        except Exception as e:
            logger.error(f"Error in initialize: {e}", name="acp_initialize_error", exc_info=True)
            print(f"ERROR in initialize: {e}", file=__import__("sys").stderr)
            raise

    def _extract_fs_capabilities(self, fs_caps: Any) -> dict[str, bool]:
        """Normalize filesystem capabilities for status reporting."""
        normalized: dict[str, bool] = {}
        if not fs_caps:
            return normalized

        if isinstance(fs_caps, dict):
            for key, value in fs_caps.items():
                if value is not None:
                    normalized[key] = bool(value)
            return normalized

        for attr in ("readTextFile", "writeTextFile", "readFile", "writeFile"):
            if hasattr(fs_caps, attr):
                value = getattr(fs_caps, attr)
                if value is not None:
                    normalized[attr] = bool(value)

        return normalized

    def _build_session_modes(self, instance: AgentInstance) -> SessionModeState:
        """
        Build SessionModeState from an AgentInstance's agents.

        Each agent in the instance becomes an available mode.

        Args:
            instance: The AgentInstance containing agents

        Returns:
            SessionModeState with available modes and current mode ID
        """
        available_modes: list[SessionMode] = []

        # Create a SessionMode for each agent
        for agent_name, agent in instance.agents.items():
            # Get instruction from agent's config
            instruction = ""
            if hasattr(agent, "_config") and hasattr(agent._config, "instruction"):
                instruction = agent._config.instruction
            elif hasattr(agent, "instruction"):
                instruction = agent.instruction

            # Format description (first line, truncated to 200 chars)
            description = truncate_description(instruction) if instruction else None

            # Create the SessionMode
            mode = SessionMode(
                id=agent_name,
                name=format_agent_name_as_title(agent_name),
                description=description,
            )
            available_modes.append(mode)

        # Current mode is the primary agent name
        current_mode_id = self.primary_agent_name or (
            list(instance.agents.keys())[0] if instance.agents else "default"
        )

        return SessionModeState(
            availableModes=available_modes,
            currentModeId=current_mode_id,
        )

    def _build_session_request_params(self, agent: Any, session_id: str) -> RequestParams | None:
        """
        Apply late-binding template variables to an agent's instruction for this session.
        """
        context = self._session_prompt_context.get(session_id)
        if not context:
            return None

        template = getattr(agent, "instruction", None)
        if not template:
            return None

        resolved = apply_template_variables(template, context)
        if resolved == template:
            return None

        return RequestParams(systemPrompt=resolved)

    async def newSession(self, params: NewSessionRequest) -> NewSessionResponse:
        """
        Handle new session request.

        Creates a new session and maps it to an AgentInstance based on instance_scope.
        """
        session_id = str(uuid.uuid4())

        logger.info(
            "ACP new session request",
            name="acp_new_session",
            session_id=session_id,
            instance_scope=self._instance_scope,
            cwd=params.cwd,
            mcp_server_count=len(params.mcpServers),
        )

        async with self._session_lock:
            # Determine which instance to use based on scope
            if self._instance_scope == "shared":
                # All sessions share the primary instance
                instance = self.primary_instance
            elif self._instance_scope in ["connection", "request"]:
                # Create a new instance for this session
                instance = await self._create_instance_task()
            else:
                # Default to shared
                instance = self.primary_instance

            self.sessions[session_id] = instance

            # Create tool progress manager for this session if connection is available
            tool_handler = None
            if self._connection:
                # Create a progress manager for this session
                tool_handler = ACPToolProgressManager(self._connection, session_id)
                workflow_telemetry = ToolHandlerWorkflowTelemetry(
                    tool_handler, server_name=self.server_name
                )

                logger.info(
                    "ACP tool progress manager created for session",
                    name="acp_tool_progress_init",
                    session_id=session_id,
                )

                # Register tool handler with agents' aggregators
                for agent_name, agent in instance.agents.items():
                    if hasattr(agent, "_aggregator"):
                        aggregator = agent._aggregator
                        aggregator._tool_handler = tool_handler

                        logger.info(
                            "ACP tool handler registered",
                            name="acp_tool_handler_registered",
                            session_id=session_id,
                            agent_name=agent_name,
                        )

                    if hasattr(agent, "workflow_telemetry"):
                        agent.workflow_telemetry = workflow_telemetry

                # If client supports terminals and we have shell runtime enabled,
                # inject ACP terminal runtime to replace local ShellRuntime
                if self._client_supports_terminal:
                    # Check if any agent has shell runtime enabled
                    for agent_name, agent in instance.agents.items():
                        if hasattr(agent, "_shell_runtime_enabled") and agent._shell_runtime_enabled:
                            # Create ACPTerminalRuntime for this session
                            terminal_runtime = ACPTerminalRuntime(
                                connection=self._connection,
                                session_id=session_id,
                                activation_reason="via ACP terminal support",
                                timeout_seconds=getattr(agent._shell_runtime, "timeout_seconds", 90),
                                tool_handler=tool_handler,
                            )

                            # Inject into agent
                            if hasattr(agent, "set_external_runtime"):
                                agent.set_external_runtime(terminal_runtime)
                                self._session_terminal_runtimes[session_id] = terminal_runtime

                                logger.info(
                                    "ACP terminal runtime injected",
                                    name="acp_terminal_injected",
                                    session_id=session_id,
                                    agent_name=agent_name,
                                )

                # If client supports filesystem operations, inject ACP filesystem runtime
                if self._client_supports_fs_read or self._client_supports_fs_write:
                    # Create ACPFilesystemRuntime for this session with appropriate capabilities
                    filesystem_runtime = ACPFilesystemRuntime(
                        connection=self._connection,
                        session_id=session_id,
                        activation_reason="via ACP filesystem support",
                        enable_read=self._client_supports_fs_read,
                        enable_write=self._client_supports_fs_write,
                        tool_handler=tool_handler,
                    )
                    self._session_filesystem_runtimes[session_id] = filesystem_runtime

                    # Inject filesystem runtime into each agent
                    for agent_name, agent in instance.agents.items():
                        if hasattr(agent, "set_filesystem_runtime"):
                            agent.set_filesystem_runtime(filesystem_runtime)
                            logger.info(
                                "ACP filesystem runtime injected",
                                name="acp_filesystem_injected",
                                session_id=session_id,
                                agent_name=agent_name,
                                read_enabled=self._client_supports_fs_read,
                                write_enabled=self._client_supports_fs_write,
                            )

<<<<<<< HEAD
            # If client supports filesystem operations, inject ACP filesystem runtime
            if (
                self._client_supports_fs_read or self._client_supports_fs_write
            ) and self._connection:
                # Create ACPFilesystemRuntime for this session with appropriate capabilities
                filesystem_runtime = ACPFilesystemRuntime(
                    connection=self._connection,
                    session_id=session_id,
                    activation_reason="via ACP filesystem support",
                    enable_read=self._client_supports_fs_read,
                    enable_write=self._client_supports_fs_write,
                )
                self._session_filesystem_runtimes[session_id] = filesystem_runtime

                # Inject filesystem runtime into each agent
                for agent_name, agent in instance.agents.items():
                    if hasattr(agent, "set_filesystem_runtime"):
                        agent.set_filesystem_runtime(filesystem_runtime)
                        logger.info(
                            "ACP filesystem runtime injected",
                            name="acp_filesystem_injected",
                            session_id=session_id,
                            agent_name=agent_name,
                            read_enabled=self._client_supports_fs_read,
                            write_enabled=self._client_supports_fs_write,
                        )

        # Track per-session template variables (used for late instruction binding)
        session_context: dict[str, str] = {}
        enrich_with_environment_context(session_context, params.cwd, self._client_info)
        self._session_prompt_context[session_id] = session_context

=======
>>>>>>> b9d252c9
        # Create slash command handler for this session
        slash_handler = SlashCommandHandler(
            session_id,
            instance,
            self.primary_agent_name,
            client_info=self._client_info,
            client_capabilities=self._client_capabilities,
            protocol_version=self._protocol_version,
        )
        self._session_slash_handlers[session_id] = slash_handler

        logger.info(
            "ACP new session created",
            name="acp_new_session_created",
            session_id=session_id,
            total_sessions=len(self.sessions),
            terminal_enabled=session_id in self._session_terminal_runtimes,
            filesystem_enabled=session_id in self._session_filesystem_runtimes,
        )

        # Schedule available_commands_update notification to be sent after response is returned
        # This ensures the client receives session/new response before the session/update notification
        if self._connection:
            asyncio.create_task(self._send_available_commands_update(session_id, slash_handler))

        # Build session modes from the instance's agents
        session_modes = self._build_session_modes(instance)

        # Initialize the current agent for this session
        self._session_current_agent[session_id] = session_modes.currentModeId

        logger.info(
            "Session modes initialized",
            name="acp_session_modes_init",
            session_id=session_id,
            current_mode=session_modes.currentModeId,
            mode_count=len(session_modes.availableModes),
        )

        return NewSessionResponse(
            sessionId=session_id,
            modes=session_modes,
        )

    async def setSessionMode(self, params: SetSessionModeRequest) -> SetSessionModeResponse:
        """
        Handle session mode change request.

        Updates the current agent for the session to route future prompts
        to the selected mode (agent).

        Args:
            params: SetSessionModeRequest with sessionId and modeId

        Returns:
            SetSessionModeResponse (empty response on success)

        Raises:
            ValueError: If session not found or mode ID is invalid
        """
        session_id = params.sessionId
        mode_id = params.modeId

        logger.info(
            "ACP set session mode request",
            name="acp_set_session_mode",
            session_id=session_id,
            mode_id=mode_id,
        )

        # Get the agent instance for this session
        async with self._session_lock:
            instance = self.sessions.get(session_id)

        if not instance:
            logger.error(
                "Session not found for setSessionMode",
                name="acp_set_mode_error",
                session_id=session_id,
            )
            raise ValueError(f"Session not found: {session_id}")

        # Validate that the mode_id exists in the instance's agents
        if mode_id not in instance.agents:
            logger.error(
                "Invalid mode ID for setSessionMode",
                name="acp_set_mode_invalid",
                session_id=session_id,
                mode_id=mode_id,
                available_modes=list(instance.agents.keys()),
            )
            raise ValueError(
                f"Invalid mode ID '{mode_id}'. Available modes: {list(instance.agents.keys())}"
            )

        # Update the session's current agent
        self._session_current_agent[session_id] = mode_id

        logger.info(
            "Session mode updated",
            name="acp_set_session_mode_success",
            session_id=session_id,
            new_mode=mode_id,
        )

        return SetSessionModeResponse()

    def _select_primary_agent(self, instance: AgentInstance) -> str | None:
        """
        Pick the default agent to expose as the initial ACP mode.

        Respects AgentConfig.default when set; otherwise falls back to the first agent.
        """
        if not instance.agents:
            return None

        for agent_name, agent in instance.agents.items():
            config = getattr(agent, "config", None)
            if config and getattr(config, "default", False):
                return agent_name

        return next(iter(instance.agents.keys()))

    async def prompt(self, params: PromptRequest) -> PromptResponse:
        """
        Handle prompt request.

        Extracts the prompt text, sends it to the fast-agent agent, and sends the response
        back to the client via sessionUpdate notifications.

        Per ACP protocol, only one prompt can be active per session at a time. If a prompt
        is already in progress for this session, this will immediately return a refusal.
        """
        session_id = params.sessionId

        logger.info(
            "ACP prompt request",
            name="acp_prompt",
            session_id=session_id,
        )

        # Check for overlapping prompt requests (per ACP protocol requirement)
        async with self._session_lock:
            if session_id in self._active_prompts:
                logger.warning(
                    "Overlapping prompt request detected - refusing",
                    name="acp_prompt_overlap",
                    session_id=session_id,
                )
                # Return immediate refusal - ACP protocol requires sequential prompts per session
                return PromptResponse(stopReason=REFUSAL)

            # Mark this session as having an active prompt
            self._active_prompts.add(session_id)

        # Use try/finally to ensure session is always removed from active prompts
        try:
            # Get the agent instance for this session
            async with self._session_lock:
                instance = self.sessions.get(session_id)

            if not instance:
                logger.error(
                    "ACP prompt error: session not found",
                    name="acp_prompt_error",
                    session_id=session_id,
                )
                # Return an error response
                return PromptResponse(stopReason=REFUSAL)

            # Convert ACP content blocks to MCP format
            mcp_content_blocks = convert_acp_prompt_to_mcp_content_blocks(params.prompt)

            # Create a PromptMessageExtended with the converted content
            prompt_message = PromptMessageExtended(
                role="user",
                content=mcp_content_blocks,
            )

            # Get current agent for this session (defaults to primary agent if not set)
            current_agent_name = self._session_current_agent.get(
                session_id, self.primary_agent_name
            )

            # Check if this is a slash command
            # Only process slash commands if the prompt is a single text block
            # This ensures resources, images, and multi-part prompts are never treated as commands
            slash_handler = self._session_slash_handlers.get(session_id)
            is_single_text_block = len(mcp_content_blocks) == 1 and is_text_content(
                mcp_content_blocks[0]
            )
            prompt_text = prompt_message.all_text() or ""
            if (
                slash_handler
                and is_single_text_block
                and slash_handler.is_slash_command(prompt_text)
            ):
                logger.info(
                    "Processing slash command",
                    name="acp_slash_command",
                    session_id=session_id,
                    prompt_text=prompt_text[:100],  # Log first 100 chars
                )

                # Update slash handler with current agent before executing command
                slash_handler.set_current_agent(current_agent_name)

                # Parse and execute the command
                command_name, arguments = slash_handler.parse_command(prompt_text)
                response_text = await slash_handler.execute_command(command_name, arguments)

                # Send the response via sessionUpdate
                if self._connection and response_text:
                    try:
                        message_chunk = update_agent_message_text(response_text)
                        notification = session_notification(session_id, message_chunk)
                        await self._connection.sessionUpdate(notification)
                        logger.info(
                            "Sent slash command response",
                            name="acp_slash_command_response",
                            session_id=session_id,
                        )
                    except Exception as e:
                        logger.error(
                            f"Error sending slash command response: {e}",
                            name="acp_slash_command_response_error",
                            exc_info=True,
                        )

                # Return success
                return PromptResponse(stopReason=END_TURN)

            logger.info(
                "Sending prompt to fast-agent",
                name="acp_prompt_send",
                session_id=session_id,
                agent=current_agent_name,
                content_blocks=len(mcp_content_blocks),
            )

            # Send to the fast-agent agent with streaming support
            # Track the stop reason to return in PromptResponse
            acp_stop_reason: StopReason = END_TURN
            try:
                if current_agent_name:
                    agent = instance.agents[current_agent_name]

                    # Set up streaming if connection is available and agent supports it
                    stream_listener = None
                    remove_listener: Callable[[], None] | None = None
                    streaming_tasks: list[asyncio.Task] = []
                    if self._connection and isinstance(agent, StreamingAgentProtocol):
                        update_lock = asyncio.Lock()

                        async def send_stream_update(chunk: str):
                            """Send sessionUpdate with accumulated text so far."""
                            if not chunk:
                                return
                            try:
                                async with update_lock:
                                    message_chunk = update_agent_message_text(chunk)
                                    notification = session_notification(session_id, message_chunk)
                                    await self._connection.sessionUpdate(notification)
                            except Exception as e:
                                logger.error(
                                    f"Error sending stream update: {e}",
                                    name="acp_stream_error",
                                    exc_info=True,
                                )

                        def on_stream_chunk(chunk: str):
                            """
                            Sync callback from fast-agent streaming.
                            Sends each chunk as it arrives to the ACP client.
                            """
                            logger.debug(
                                f"Stream chunk received: {len(chunk)} chars",
                                name="acp_stream_chunk",
                                session_id=session_id,
                                chunk_length=len(chunk),
                            )

                            # Send update asynchronously (don't await in sync callback)
                            # Track task to ensure all chunks complete before returning PromptResponse
                            task = asyncio.create_task(send_stream_update(chunk))
                            streaming_tasks.append(task)

                        # Register the stream listener and keep the cleanup function
                        stream_listener = on_stream_chunk
                        remove_listener = agent.add_stream_listener(stream_listener)

                        logger.info(
                            "Streaming enabled for prompt",
                            name="acp_streaming_enabled",
                            session_id=session_id,
                        )

                    try:
                        # This will trigger streaming callbacks as chunks arrive
                        session_request_params = self._build_session_request_params(
                            agent, session_id
                        )
                        result = await agent.generate(
                            prompt_message, request_params=session_request_params
                        )
                        response_text = result.last_text() or "No content generated"

                        # Map the LLM stop reason to ACP stop reason
                        try:
                            acp_stop_reason = map_llm_stop_reason_to_acp(result.stop_reason)
                        except Exception as e:
                            logger.error(
                                f"Error mapping stop reason: {e}",
                                name="acp_stop_reason_error",
                                exc_info=True,
                            )
                            # Default to END_TURN on error
                            acp_stop_reason = END_TURN

                        logger.info(
                            "Received complete response from fast-agent",
                            name="acp_prompt_response",
                            session_id=session_id,
                            response_length=len(response_text),
                            llm_stop_reason=str(result.stop_reason) if result.stop_reason else None,
                            acp_stop_reason=acp_stop_reason,
                        )

                        # Wait for all streaming tasks to complete before sending final message
                        # and returning PromptResponse. This ensures all chunks arrive before END_TURN.
                        if streaming_tasks:
                            try:
                                await asyncio.gather(*streaming_tasks)
                                logger.debug(
                                    f"All {len(streaming_tasks)} streaming tasks completed",
                                    name="acp_streaming_complete",
                                    session_id=session_id,
                                    task_count=len(streaming_tasks),
                                )
                            except Exception as e:
                                logger.error(
                                    f"Error waiting for streaming tasks: {e}",
                                    name="acp_streaming_wait_error",
                                    exc_info=True,
                                )

                        # Only send final update if no streaming chunks were sent
                        # When chunks were streamed, the final chunk already contains the complete response
                        # This prevents duplicate messages from being sent to the client
                        if not streaming_tasks and self._connection and response_text:
                            try:
                                message_chunk = update_agent_message_text(response_text)
                                notification = session_notification(session_id, message_chunk)
                                await self._connection.sessionUpdate(notification)
                                logger.info(
                                    "Sent final sessionUpdate with complete response (no streaming)",
                                    name="acp_final_update",
                                    session_id=session_id,
                                )
                            except Exception as e:
                                logger.error(
                                    f"Error sending final update: {e}",
                                    name="acp_final_update_error",
                                    exc_info=True,
                                )

                    except Exception as send_error:
                        # Make sure listener is cleaned up even on error
                        if stream_listener and remove_listener:
                            try:
                                remove_listener()
                                logger.info(
                                    "Removed stream listener after error",
                                    name="acp_streaming_cleanup_error",
                                    session_id=session_id,
                                )
                            except Exception:
                                logger.exception("Failed to remove ACP stream listener after error")
                        # Re-raise the original error
                        raise send_error

                    finally:
                        # Clean up stream listener (if not already cleaned up in except)
                        if stream_listener and remove_listener:
                            try:
                                remove_listener()
                            except Exception:
                                logger.exception("Failed to remove ACP stream listener")
                            else:
                                logger.info(
                                    "Removed stream listener",
                                    name="acp_streaming_cleanup",
                                    session_id=session_id,
                                )

                else:
                    logger.error("No primary agent available")
            except Exception as e:
                logger.error(
                    f"Error processing prompt: {e}",
                    name="acp_prompt_error",
                    exc_info=True,
                )
                import sys
                import traceback

                print(f"ERROR processing prompt: {e}", file=sys.stderr)
                traceback.print_exc(file=sys.stderr)
                raise

            # Return response with appropriate stop reason
            return PromptResponse(
                stopReason=acp_stop_reason,
            )
        finally:
            # Always remove session from active prompts, even on error
            async with self._session_lock:
                self._active_prompts.discard(session_id)
            logger.debug(
                "Removed session from active prompts",
                name="acp_prompt_complete",
                session_id=session_id,
            )

    async def run_async(self) -> None:
        """
        Run the ACP server over stdio.

        This creates the stdio streams and sets up the ACP connection.
        """
        logger.info("Starting ACP server on stdio")
        # Startup messages are handled by fastagent.py to respect quiet mode and use correct stream

        try:
            # Get stdio streams
            reader, writer = await stdio_streams()

            # Create the ACP connection
            # Note: AgentSideConnection expects (writer, reader) order
            # - input_stream (writer) = where agent writes TO client
            # - output_stream (reader) = where agent reads FROM client
            connection = AgentSideConnection(
                lambda conn: self,
                writer,  # input_stream = StreamWriter for agent output
                reader,  # output_stream = StreamReader for agent input
            )

            # Store the connection reference so we can send sessionUpdate notifications
            self._connection = connection

            logger.info("ACP connection established, waiting for messages")

            # Keep the connection alive
            # The connection will handle incoming messages automatically
            # We just need to wait until it's closed or interrupted
            try:
                # Wait indefinitely - the connection will process messages in the background
                # The Connection class automatically starts a receive loop on creation
                shutdown_event = asyncio.Event()
                await shutdown_event.wait()
            except (asyncio.CancelledError, KeyboardInterrupt):
                logger.info("ACP server shutting down")
                # Shutdown message is handled by fastagent.py to respect quiet mode
            finally:
                # Close the connection properly
                await connection._conn.close()

        except Exception as e:
            logger.error(f"ACP server error: {e}", name="acp_server_error", exc_info=True)
            raise

        finally:
            # Clean up sessions
            await self._cleanup_sessions()

    async def _send_available_commands_update(
        self, session_id: str, slash_handler: SlashCommandHandler
    ) -> None:
        """
        Send available_commands_update notification for a session.

        This is called as a background task after NewSessionResponse is returned
        to ensure the client receives the session/new response before the session/update.
        """
        if not self._connection:
            return

        try:
            available_commands = slash_handler.get_available_commands()
            commands_update = {
                "sessionUpdate": "available_commands_update",
                "availableCommands": available_commands,
            }
            notification = session_notification(session_id, commands_update)
            await self._connection.sessionUpdate(notification)

            logger.info(
                "Sent available_commands_update",
                name="acp_available_commands_sent",
                session_id=session_id,
                command_count=len(available_commands),
            )
        except Exception as e:
            logger.error(
                f"Error sending available_commands_update: {e}",
                name="acp_available_commands_error",
                exc_info=True,
            )

    async def _cleanup_sessions(self) -> None:
        """Clean up all sessions and dispose of agent instances."""
        logger.info(f"Cleaning up {len(self.sessions)} sessions")

        async with self._session_lock:
            # Clean up terminal runtimes (must release as per ACP spec)
            for session_id, terminal_runtime in list(self._session_terminal_runtimes.items()):
                try:
                    # Terminal runtime cleanup happens automatically via _release_terminal
                    # in each execute() call, but we log here for completeness
                    logger.debug(f"Terminal runtime for session {session_id} will be cleaned up")
                except Exception as e:
                    logger.error(
                        f"Error noting terminal cleanup for session {session_id}: {e}",
                        name="acp_terminal_cleanup_error",
                    )

            self._session_terminal_runtimes.clear()

            # Clean up filesystem runtimes
            for session_id, filesystem_runtime in list(self._session_filesystem_runtimes.items()):
                try:
                    logger.debug(f"Filesystem runtime for session {session_id} cleaned up")
                except Exception as e:
                    logger.error(
                        f"Error noting filesystem cleanup for session {session_id}: {e}",
                        name="acp_filesystem_cleanup_error",
                    )

            self._session_filesystem_runtimes.clear()

            # Clean up slash command handlers
            self._session_slash_handlers.clear()

            # Clean up session current agent mapping
            self._session_current_agent.clear()

            # Clear stored prompt contexts
            self._session_prompt_context.clear()

            # Dispose of non-shared instances
            if self._instance_scope in ["connection", "request"]:
                for session_id, instance in self.sessions.items():
                    if instance != self.primary_instance:
                        try:
                            await self._dispose_instance_task(instance)
                        except Exception as e:
                            logger.error(
                                f"Error disposing instance for session {session_id}: {e}",
                                name="acp_cleanup_error",
                            )

            # Dispose of primary instance
            if self.primary_instance:
                try:
                    await self._dispose_instance_task(self.primary_instance)
                except Exception as e:
                    logger.error(
                        f"Error disposing primary instance: {e}",
                        name="acp_cleanup_error",
                    )

            self.sessions.clear()

        logger.info("ACP cleanup complete")<|MERGE_RESOLUTION|>--- conflicted
+++ resolved
@@ -517,41 +517,11 @@
                                 write_enabled=self._client_supports_fs_write,
                             )
 
-<<<<<<< HEAD
-            # If client supports filesystem operations, inject ACP filesystem runtime
-            if (
-                self._client_supports_fs_read or self._client_supports_fs_write
-            ) and self._connection:
-                # Create ACPFilesystemRuntime for this session with appropriate capabilities
-                filesystem_runtime = ACPFilesystemRuntime(
-                    connection=self._connection,
-                    session_id=session_id,
-                    activation_reason="via ACP filesystem support",
-                    enable_read=self._client_supports_fs_read,
-                    enable_write=self._client_supports_fs_write,
-                )
-                self._session_filesystem_runtimes[session_id] = filesystem_runtime
-
-                # Inject filesystem runtime into each agent
-                for agent_name, agent in instance.agents.items():
-                    if hasattr(agent, "set_filesystem_runtime"):
-                        agent.set_filesystem_runtime(filesystem_runtime)
-                        logger.info(
-                            "ACP filesystem runtime injected",
-                            name="acp_filesystem_injected",
-                            session_id=session_id,
-                            agent_name=agent_name,
-                            read_enabled=self._client_supports_fs_read,
-                            write_enabled=self._client_supports_fs_write,
-                        )
-
         # Track per-session template variables (used for late instruction binding)
         session_context: dict[str, str] = {}
         enrich_with_environment_context(session_context, params.cwd, self._client_info)
         self._session_prompt_context[session_id] = session_context
 
-=======
->>>>>>> b9d252c9
         # Create slash command handler for this session
         slash_handler = SlashCommandHandler(
             session_id,

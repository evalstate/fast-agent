--- conflicted
+++ resolved
@@ -28,11 +28,8 @@
 )
 from acp.stdio import stdio_streams
 
-<<<<<<< HEAD
 from fast_agent.acp.slash_commands import SlashCommandHandler
-=======
 from fast_agent.acp.content_conversion import convert_acp_prompt_to_mcp_content_blocks
->>>>>>> 9d92dc96
 from fast_agent.acp.terminal_runtime import ACPTerminalRuntime
 from fast_agent.acp.tool_progress import ACPToolProgressManager
 from fast_agent.core.fastagent import AgentInstance
@@ -378,7 +375,7 @@
                 role="user",
                 content=mcp_content_blocks,
             )
-
+            prompt_text = prompt_message.all_text() or ""
             # Check if this is a slash command
             slash_handler = self._session_slash_handlers.get(session_id)
             if slash_handler and slash_handler.is_slash_command(prompt_text):

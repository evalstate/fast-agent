import asyncio
import json
import os
from datetime import datetime
from pathlib import Path
from typing import Any, Type, Union, cast

from anthropic import APIError, AsyncAnthropic, AuthenticationError
from anthropic.lib.streaming import AsyncMessageStream
from anthropic.types import (
    InputJSONDelta,
    Message,
    MessageParam,
    RawContentBlockDeltaEvent,
    RawContentBlockStartEvent,
    RawContentBlockStopEvent,
    RawMessageDeltaEvent,
    RedactedThinkingBlock,
    SignatureDelta,
    TextBlock,
    TextBlockParam,
    TextDelta,
    ThinkingBlock,
    ThinkingDelta,
    ToolParam,
    ToolUseBlock,
    ToolUseBlockParam,
    Usage,
)
from mcp import Tool
from mcp.types import (
    CallToolRequest,
    CallToolRequestParams,
    CallToolResult,
    ContentBlock,
    TextContent,
)

from fast_agent.constants import ANTHROPIC_THINKING_BLOCKS, FAST_AGENT_ERROR_CHANNEL, REASONING
from fast_agent.core.exceptions import ProviderKeyError
from fast_agent.core.logging.logger import get_logger
from fast_agent.core.prompt import Prompt
from fast_agent.event_progress import ProgressAction
from fast_agent.interfaces import ModelT
from fast_agent.llm.fastagent_llm import (
    FastAgentLLM,
    RequestParams,
)
from fast_agent.llm.provider.anthropic.cache_planner import AnthropicCachePlanner
from fast_agent.llm.provider.anthropic.multipart_converter_anthropic import (
    AnthropicConverter,
)
from fast_agent.llm.provider_types import Provider
from fast_agent.llm.stream_types import StreamChunk
from fast_agent.llm.usage_tracking import TurnUsage
from fast_agent.mcp.helpers.content_helpers import text_content
from fast_agent.types import PromptMessageExtended
from fast_agent.types.llm_stop_reason import LlmStopReason

DEFAULT_ANTHROPIC_MODEL = "claude-sonnet-4-0"
STRUCTURED_OUTPUT_TOOL_NAME = "return_structured_output"

# Stream capture mode - when enabled, saves all streaming chunks to files for debugging
# Set FAST_AGENT_LLM_TRACE=1 (or any non-empty value) to enable
STREAM_CAPTURE_ENABLED = bool(os.environ.get("FAST_AGENT_LLM_TRACE"))
STREAM_CAPTURE_DIR = Path("stream-debug")

# Type alias for system field - can be string or list of text blocks with cache control
SystemParam = Union[str, list[TextBlockParam]]

logger = get_logger(__name__)


def _stream_capture_filename(turn: int) -> Path | None:
    """Generate filename for stream capture. Returns None if capture is disabled."""
    if not STREAM_CAPTURE_ENABLED:
        return None
    STREAM_CAPTURE_DIR.mkdir(parents=True, exist_ok=True)
    timestamp = datetime.now().strftime("%Y%m%d_%H%M%S")
    return STREAM_CAPTURE_DIR / f"anthropic_{timestamp}_turn{turn}"


def _save_stream_chunk(filename_base: Path | None, chunk: Any) -> None:
    """Save a streaming chunk to file when capture mode is enabled."""
    if not filename_base:
        return
    try:
        chunk_file = filename_base.with_name(f"{filename_base.name}.jsonl")
        try:
            payload: Any = chunk.model_dump()
        except Exception:
            payload = {"type": type(chunk).__name__, "str": str(chunk)}
        with open(chunk_file, "a") as f:
            f.write(json.dumps(payload) + "\n")
    except Exception as e:
        logger.debug(f"Failed to save stream chunk: {e}")


class AnthropicLLM(FastAgentLLM[MessageParam, Message]):
    CONVERSATION_CACHE_WALK_DISTANCE = 6
    MAX_CONVERSATION_CACHE_BLOCKS = 2
    # Anthropic-specific parameter exclusions
    ANTHROPIC_EXCLUDE_FIELDS = {
        FastAgentLLM.PARAM_MESSAGES,
        FastAgentLLM.PARAM_MODEL,
        FastAgentLLM.PARAM_SYSTEM_PROMPT,
        FastAgentLLM.PARAM_STOP_SEQUENCES,
        FastAgentLLM.PARAM_MAX_TOKENS,
        FastAgentLLM.PARAM_METADATA,
        FastAgentLLM.PARAM_USE_HISTORY,
        FastAgentLLM.PARAM_MAX_ITERATIONS,
        FastAgentLLM.PARAM_PARALLEL_TOOL_CALLS,
        FastAgentLLM.PARAM_TEMPLATE_VARS,
        FastAgentLLM.PARAM_MCP_METADATA,
    }

    def __init__(self, **kwargs) -> None:
        # Initialize logger - keep it simple without name reference
        kwargs.pop("provider", None)
        super().__init__(provider=Provider.ANTHROPIC, **kwargs)

    def _initialize_default_params(self, kwargs: dict) -> RequestParams:
        """Initialize Anthropic-specific default parameters"""
        # Get base defaults from parent (includes ModelDatabase lookup)
        base_params = super()._initialize_default_params(kwargs)

        # Override with Anthropic-specific settings
        chosen_model = kwargs.get("model", DEFAULT_ANTHROPIC_MODEL)
        base_params.model = chosen_model

        return base_params

    def _base_url(self) -> str | None:
        assert self.context.config
        return self.context.config.anthropic.base_url if self.context.config.anthropic else None

    def _get_cache_mode(self) -> str:
        """Get the cache mode configuration."""
        cache_mode = "auto"  # Default to auto
        if self.context.config and self.context.config.anthropic:
            cache_mode = self.context.config.anthropic.cache_mode
        return cache_mode

    def _is_thinking_enabled(self, model: str) -> bool:
        """Check if extended thinking should be enabled for this request.

        Extended thinking is enabled when:
        1. The model supports it (has reasoning="anthropic_thinking" in database)
        2. thinking_enabled is True in config
        """
        from fast_agent.llm.model_database import ModelDatabase

        # Check if model supports extended thinking
        reasoning_mode = ModelDatabase.get_reasoning(model)
        if reasoning_mode != "anthropic_thinking":
            return False

        # Check config setting
        if self.context.config and self.context.config.anthropic:
            return self.context.config.anthropic.thinking_enabled
        return False

    def _get_thinking_budget(self) -> int:
        """Get the thinking budget tokens (minimum 1024).

        Returns the configured budget or default of 10000.
        """
        if self.context.config and self.context.config.anthropic:
            budget = getattr(self.context.config.anthropic, "thinking_budget_tokens", 10000)
            return max(1024, budget)  # Enforce minimum
        return 10000  # Default

    async def _prepare_tools(
        self, structured_model: Type[ModelT] | None = None, tools: list[Tool] | None = None
    ) -> list[ToolParam]:
        """Prepare tools based on whether we're in structured output mode."""
        if structured_model:
            return [
                ToolParam(
                    name=STRUCTURED_OUTPUT_TOOL_NAME,
                    description="Return the response in the required JSON format",
                    input_schema=structured_model.model_json_schema(),
                )
            ]
        else:
            # Regular mode - use tools from aggregator
            return [
                ToolParam(
                    name=tool.name,
                    description=tool.description or "",
                    input_schema=tool.inputSchema,
                )
                for tool in tools or []
            ]

    def _apply_system_cache(self, base_args: dict, cache_mode: str) -> int:
        """Apply cache control to system prompt if cache mode allows it."""
        system_content: SystemParam | None = base_args.get("system")

        if cache_mode != "off" and system_content:
            # Convert string to list format with cache control
            if isinstance(system_content, str):
                base_args["system"] = [
                    TextBlockParam(
                        type="text", text=system_content, cache_control={"type": "ephemeral"}
                    )
                ]
                logger.debug(
                    "Applied cache_control to system prompt (caches tools+system in one block)"
                )
                return 1
            # If it's already a list (shouldn't happen in current flow but type-safe)
            elif isinstance(system_content, list):
                logger.debug("System prompt already in list format")
            else:
                logger.debug(f"Unexpected system prompt type: {type(system_content)}")

        return 0

    @staticmethod
    def _apply_cache_control_to_message(message: MessageParam) -> bool:
        """Apply cache control to the last content block of a message."""
        if not isinstance(message, dict) or "content" not in message:
            return False

        content_list = message["content"]
        if not isinstance(content_list, list) or not content_list:
            return False

        for content_block in reversed(content_list):
            if isinstance(content_block, dict):
                content_block["cache_control"] = {"type": "ephemeral"}
                return True

        return False

    def _is_structured_output_request(self, tool_uses: list[Any]) -> bool:
        """
        Check if the tool uses contain a structured output request.

        Args:
            tool_uses: List of tool use blocks from the response

        Returns:
            True if any tool is the structured output tool
        """
        return any(tool.name == STRUCTURED_OUTPUT_TOOL_NAME for tool in tool_uses)

    def _build_tool_calls_dict(self, tool_uses: list[ToolUseBlock]) -> dict[str, CallToolRequest]:
        """
        Convert Anthropic tool use blocks into our CallToolRequest.

        Args:
            tool_uses: List of tool use blocks from Anthropic response

        Returns:
            Dictionary mapping tool_use_id to CallToolRequest objects
        """
        tool_calls = {}
        for tool_use in tool_uses:
            tool_call = CallToolRequest(
                method="tools/call",
                params=CallToolRequestParams(
                    name=tool_use.name,
                    arguments=cast("dict[str, Any] | None", tool_use.input),
                ),
            )
            tool_calls[tool_use.id] = tool_call
        return tool_calls

    async def _handle_structured_output_response(
        self,
        tool_use_block: ToolUseBlock,
        structured_model: Type[ModelT],
        messages: list[MessageParam],
    ) -> tuple[LlmStopReason, list[ContentBlock]]:
        """
        Handle a structured output tool response from Anthropic.

        This handles the special case where Anthropic's model was forced to use
        a 'return_structured_output' tool via tool_choice. The tool input contains
        the JSON data we want, so we extract it and format it for display.

        Even though we don't call an external tool, we must create a CallToolResult
        to satisfy Anthropic's API requirement that every tool_use has a corresponding
        tool_result in the next message.

        Args:
            tool_use_block: The tool use block containing structured output
            structured_model: The model class for structured output
            messages: The message list to append tool results to

        Returns:
            Tuple of (stop_reason, response_content_blocks)
        """
        tool_args = tool_use_block.input
        tool_use_id = tool_use_block.id

        # Create the content for responses
        structured_content = TextContent(type="text", text=json.dumps(tool_args))

        tool_result = CallToolResult(isError=False, content=[structured_content])
        messages.append(
            AnthropicConverter.create_tool_results_message([(tool_use_id, tool_result)])
        )

        logger.debug("Structured output received, treating as END_TURN")

        return LlmStopReason.END_TURN, [structured_content]

    async def _process_stream(
        self,
        stream: AsyncMessageStream,
        model: str,
        capture_filename: Path | None = None,
    ) -> tuple[Message, list[str]]:
        """Process the streaming response and display real-time token usage.

        Returns:
            Tuple of (Message, list of thinking text segments)
        """
        # Track estimated output tokens by counting text chunks
        estimated_tokens = 0
        tool_streams: dict[int, dict[str, Any]] = {}
        # Track thinking content for extended thinking
        thinking_segments: list[str] = []
        thinking_indices: set[int] = set()  # Track which indices are thinking blocks

        try:
            # Process the raw event stream to get token counts
            # Cancellation is handled via asyncio.Task.cancel() which raises CancelledError
            async for event in stream:
                # Save chunk if stream capture is enabled
                _save_stream_chunk(capture_filename, event)

                if isinstance(event, RawContentBlockStartEvent):
                    content_block = event.content_block

                    # Handle ThinkingBlock start (extended thinking)
                    if isinstance(content_block, ThinkingBlock):
                        thinking_indices.add(event.index)
                        self.logger.debug(
                            "Started thinking block",
                            data={"index": event.index},
                        )
                        continue

                    # Handle RedactedThinkingBlock (encrypted thinking)
                    if isinstance(content_block, RedactedThinkingBlock):
                        thinking_indices.add(event.index)
                        self.logger.debug(
                            "Received redacted thinking block",
                            data={"index": event.index},
                        )
                        continue

                    if isinstance(content_block, ToolUseBlock):
                        tool_streams[event.index] = {
                            "name": content_block.name,
                            "id": content_block.id,
                            "buffer": [],
                        }
                        self._notify_tool_stream_listeners(
                            "start",
                            {
                                "tool_name": content_block.name,
                                "tool_use_id": content_block.id,
                                "index": event.index,
                            },
                        )
                        self.logger.info(
                            "Model started streaming tool input",
                            data={
                                "progress_action": ProgressAction.CALLING_TOOL,
                                "agent_name": self.name,
                                "model": model,
                                "tool_name": content_block.name,
                                "tool_use_id": content_block.id,
                                "tool_event": "start",
                            },
                        )
                        continue

                if isinstance(event, RawContentBlockDeltaEvent):
                    delta = event.delta

                    # Handle ThinkingDelta - stream reasoning content
                    if isinstance(delta, ThinkingDelta):
                        thinking_text = delta.thinking
                        if thinking_text:
                            # Emit as reasoning chunk for UI streaming
                            self._notify_stream_listeners(
                                StreamChunk(text=thinking_text, is_reasoning=True)
                            )
                            thinking_segments.append(thinking_text)
                        continue

                    # Handle SignatureDelta (end of thinking block verification)
                    if isinstance(delta, SignatureDelta):
                        # Signature marks the end of a thinking block
                        # The signature is used for verification when passing blocks back
                        self.logger.debug(
                            "Received thinking signature",
                            data={"index": event.index},
                        )
                        continue

                    if isinstance(delta, InputJSONDelta):
                        info = tool_streams.get(event.index)
                        if info is not None:
                            chunk = delta.partial_json or ""
                            info["buffer"].append(chunk)
                            preview = chunk if len(chunk) <= 80 else chunk[:77] + "..."
                            self._notify_tool_stream_listeners(
                                "delta",
                                {
                                    "tool_name": info.get("name"),
                                    "tool_use_id": info.get("id"),
                                    "index": event.index,
                                    "chunk": chunk,
                                },
                            )
                            self.logger.debug(
                                "Streaming tool input delta",
                                data={
                                    "tool_name": info.get("name"),
                                    "tool_use_id": info.get("id"),
                                    "chunk": preview,
                                },
                            )
                        continue

                if isinstance(event, RawContentBlockStopEvent):
                    # Handle thinking block stop
                    if event.index in thinking_indices:
                        thinking_indices.discard(event.index)
                        self.logger.debug(
                            "Completed thinking block",
                            data={"index": event.index},
                        )
                        continue

                    if event.index in tool_streams:
                        info = tool_streams.pop(event.index)
                        preview_raw = "".join(info.get("buffer", []))
                        if preview_raw:
                            preview = (
                                preview_raw if len(preview_raw) <= 120 else preview_raw[:117] + "..."
                            )
                            self.logger.debug(
                                "Completed tool input stream",
                                data={
                                    "tool_name": info.get("name"),
                                    "tool_use_id": info.get("id"),
                                    "input_preview": preview,
                                },
                            )
                        self._notify_tool_stream_listeners(
                            "stop",
                            {
                                "tool_name": info.get("name"),
                                "tool_use_id": info.get("id"),
                                "index": event.index,
                                "streams_arguments": False,
                            },
                        )
                        self.logger.info(
                            "Model finished streaming tool input",
                            data={
                                "progress_action": ProgressAction.CALLING_TOOL,
                                "agent_name": self.name,
                                "model": model,
                                "tool_name": info.get("name"),
                                "tool_use_id": info.get("id"),
                                "tool_event": "stop",
                            },
                        )
<<<<<<< HEAD
                        continue
=======
                    self._notify_tool_stream_listeners(
                        "stop",
                        {
                            "tool_name": info.get("name"),
                            "tool_use_id": info.get("id"),
                            "index": event.index,
                        },
                    )
                    self.logger.info(
                        "Model finished streaming tool input",
                        data={
                            "progress_action": ProgressAction.CALLING_TOOL,
                            "agent_name": self.name,
                            "model": model,
                            "tool_name": info.get("name"),
                            "tool_use_id": info.get("id"),
                            "tool_event": "stop",
                        },
                    )
                    continue
>>>>>>> 14670800

                # Count tokens in real-time from content_block_delta events
                if isinstance(event, RawContentBlockDeltaEvent):
                    delta = event.delta
                    if isinstance(delta, TextDelta):
                        # Notify stream listeners for UI streaming
                        self._notify_stream_listeners(
                            StreamChunk(text=delta.text, is_reasoning=False)
                        )
                        # Use base class method for token estimation and progress emission
                        estimated_tokens = self._update_streaming_progress(
                            delta.text, model, estimated_tokens
                        )
                        self._notify_tool_stream_listeners(
                            "text",
                            {
                                "chunk": delta.text,
                                "index": event.index,
                            },
                        )

                # Also check for final message_delta events with actual usage info
                elif isinstance(event, RawMessageDeltaEvent) and event.usage.output_tokens:
                    actual_tokens = event.usage.output_tokens
                    # Emit final progress with actual token count
                    token_str = str(actual_tokens).rjust(5)
                    data = {
                        "progress_action": ProgressAction.STREAMING,
                        "model": model,
                        "agent_name": self.name,
                        "chat_turn": self.chat_turn(),
                        "details": token_str.strip(),
                    }
                    logger.info("Streaming progress", data=data)

            # Get the final message with complete usage data
            message = await stream.get_final_message()

            # Log final usage information
            if hasattr(message, "usage") and message.usage:
                logger.info(
                    f"Streaming complete - Model: {model}, Input tokens: {message.usage.input_tokens}, Output tokens: {message.usage.output_tokens}"
                )

            return message, thinking_segments
        except APIError as error:
            logger.error("Streaming APIError during Anthropic completion", exc_info=error)
            raise  # Re-raise to be handled by _anthropic_completion
        except Exception as error:
            logger.error("Unexpected error during Anthropic stream processing", exc_info=error)
            # Re-raise for consistent handling - caller handles the error
            raise

    def _stream_failure_response(self, error: Exception, model_name: str) -> PromptMessageExtended:
        """Convert streaming API errors into a graceful assistant reply."""

        provider_label = (
            self.provider.value if isinstance(self.provider, Provider) else str(self.provider)
        )
        detail = getattr(error, "message", None) or str(error)
        detail = detail.strip() if isinstance(detail, str) else ""

        parts: list[str] = [f"{provider_label} request failed"]
        if model_name:
            parts.append(f"for model '{model_name}'")
        code = getattr(error, "code", None)
        if code:
            parts.append(f"(code: {code})")
        status = getattr(error, "status_code", None)
        if status:
            parts.append(f"(status={status})")

        message = " ".join(parts)
        if detail:
            message = f"{message}: {detail}"

        user_summary = " ".join(message.split()) if message else ""
        if user_summary and len(user_summary) > 280:
            user_summary = user_summary[:277].rstrip() + "..."

        if user_summary:
            assistant_text = f"I hit an internal error while calling the model: {user_summary}"
            if not assistant_text.endswith((".", "!", "?")):
                assistant_text += "."
            assistant_text += " See fast-agent-error for additional details."
        else:
            assistant_text = (
                "I hit an internal error while calling the model; see fast-agent-error for details."
            )

        assistant_block = text_content(assistant_text)
        error_block = text_content(message)

        return PromptMessageExtended(
            role="assistant",
            content=[assistant_block],
            channels={FAST_AGENT_ERROR_CHANNEL: [error_block]},
            stop_reason=LlmStopReason.ERROR,
        )

    def _handle_retry_failure(self, error: Exception) -> PromptMessageExtended | None:
        """Return the legacy error-channel response when retries are exhausted."""
        if isinstance(error, APIError):
            model_name = self.default_request_params.model or DEFAULT_ANTHROPIC_MODEL
            return self._stream_failure_response(error, model_name)
        return None

    def _build_request_messages(
        self,
        params: RequestParams,
        message_param: MessageParam,
        pre_messages: list[MessageParam] | None = None,
        history: list[PromptMessageExtended] | None = None,
    ) -> list[MessageParam]:
        """
        Build the list of Anthropic message parameters for the next request.

        Ensures that the current user message is only included once when history
        is enabled, which prevents duplicate tool_result blocks from being sent.
        """
        messages: list[MessageParam] = list(pre_messages) if pre_messages else []

        history_messages: list[MessageParam] = []
        if params.use_history and history:
            history_messages = self._convert_to_provider_format(history)
            messages.extend(history_messages)

        include_current = not params.use_history or not history_messages
        if include_current:
            messages.append(message_param)

        return messages

    async def _anthropic_completion(
        self,
        message_param,
        request_params: RequestParams | None = None,
        structured_model: Type[ModelT] | None = None,
        tools: list[Tool] | None = None,
        pre_messages: list[MessageParam] | None = None,
        history: list[PromptMessageExtended] | None = None,
        current_extended: PromptMessageExtended | None = None,
    ) -> PromptMessageExtended:
        """
        Process a query using an LLM and available tools.
        Override this method to use a different LLM.
        """

        api_key = self._api_key()
        base_url = self._base_url()
        if base_url and base_url.endswith("/v1"):
            base_url = base_url.rstrip("/v1")

        try:
            anthropic = AsyncAnthropic(api_key=api_key, base_url=base_url)
            params = self.get_request_params(request_params)
            messages = self._build_request_messages(
                params, message_param, pre_messages, history=history
            )
        except AuthenticationError as e:
            raise ProviderKeyError(
                "Invalid Anthropic API key",
                "The configured Anthropic API key was rejected.\nPlease check that your API key is valid and not expired.",
            ) from e

        # Get cache mode configuration
        cache_mode = self._get_cache_mode()
        logger.debug(f"Anthropic cache_mode: {cache_mode}")

        available_tools = await self._prepare_tools(structured_model, tools)

        response_content_blocks: list[ContentBlock] = []
        tool_calls: dict[str, CallToolRequest] | None = None
        model = self.default_request_params.model or DEFAULT_ANTHROPIC_MODEL

        # Create base arguments dictionary
        base_args: dict[str, Any] = {
            "model": model,
            "messages": messages,
            "stop_sequences": params.stopSequences,
            "tools": available_tools,
        }

        if self.instruction or params.systemPrompt:
            base_args["system"] = self.instruction or params.systemPrompt

        # Check if extended thinking should be enabled
        # Note: Extended thinking is incompatible with forced tool choice (structured output)
        thinking_enabled = self._is_thinking_enabled(model)

        if structured_model:
            if thinking_enabled:
                # Cannot use extended thinking with structured output
                logger.warning(
                    "Extended thinking is incompatible with structured output. "
                    "Disabling thinking for this request."
                )
                thinking_enabled = False
            base_args["tool_choice"] = {"type": "tool", "name": STRUCTURED_OUTPUT_TOOL_NAME}

        # Add thinking configuration if enabled
        if thinking_enabled:
            thinking_budget = self._get_thinking_budget()
            base_args["thinking"] = {
                "type": "enabled",
                "budget_tokens": thinking_budget,
            }
            # Ensure max_tokens is set and greater than budget
            # The budget must be less than max_tokens
            current_max = params.maxTokens or 16000
            if current_max <= thinking_budget:
                # Increase max_tokens to accommodate thinking budget + response
                base_args["max_tokens"] = thinking_budget + 8192
            else:
                base_args["max_tokens"] = current_max
        elif params.maxTokens is not None:
            base_args["max_tokens"] = params.maxTokens

        # Add interleaved thinking beta header when using tools with thinking
        # This enables thinking between tool calls for more sophisticated reasoning
        if thinking_enabled and available_tools:
            base_args["extra_headers"] = {"anthropic-beta": "interleaved-thinking-2025-05-14"}

        self._log_chat_progress(self.chat_turn(), model=model)
        # Use the base class method to prepare all arguments with Anthropic-specific exclusions
        # Do this BEFORE applying cache control so metadata doesn't override cached fields
        arguments = self.prepare_provider_arguments(
            base_args, params, self.ANTHROPIC_EXCLUDE_FIELDS
        )

        # Apply cache control to system prompt AFTER merging arguments
        system_cache_applied = self._apply_system_cache(arguments, cache_mode)

        # Apply cache_control markers using planner
        planner = AnthropicCachePlanner(
            self.CONVERSATION_CACHE_WALK_DISTANCE, self.MAX_CONVERSATION_CACHE_BLOCKS
        )
        plan_messages: list[PromptMessageExtended] = []
        include_current = not params.use_history or not history
        if params.use_history and history:
            plan_messages.extend(history)
        if include_current and current_extended:
            plan_messages.append(current_extended)

        cache_indices = planner.plan_indices(
            plan_messages, cache_mode=cache_mode, system_cache_blocks=system_cache_applied
        )
        for idx in cache_indices:
            if 0 <= idx < len(messages):
                self._apply_cache_control_to_message(messages[idx])

        logger.debug(f"{arguments}")

        # Generate stream capture filename once (before streaming starts)
        capture_filename = _stream_capture_filename(self.chat_turn())

        # Use streaming API with helper
        thinking_segments: list[str] = []
        try:
            async with anthropic.messages.stream(**arguments) as stream:
                # Process the stream
                response, thinking_segments = await self._process_stream(
                    stream, model, capture_filename
                )
        except asyncio.CancelledError as e:
            reason = str(e) if e.args else "cancelled"
            logger.info(f"Anthropic completion cancelled: {reason}")
            # Return a response indicating cancellation
            return Prompt.assistant(
                TextContent(type="text", text=""),
                stop_reason=LlmStopReason.CANCELLED,
            )
        except APIError as error:
            logger.error("Streaming APIError during Anthropic completion", exc_info=error)
            raise error

        # Track usage if response is valid and has usage data
        if (
            hasattr(response, "usage")
            and response.usage
            and not isinstance(response, BaseException)
        ):
            try:
                turn_usage = TurnUsage.from_anthropic(
                    response.usage, model or DEFAULT_ANTHROPIC_MODEL
                )
                self._finalize_turn_usage(turn_usage)
            except Exception as e:
                logger.warning(f"Failed to track usage: {e}")

        if isinstance(response, AuthenticationError):
            raise ProviderKeyError(
                "Invalid Anthropic API key",
                "The configured Anthropic API key was rejected.\nPlease check that your API key is valid and not expired.",
            ) from response
        elif isinstance(response, BaseException):
            # This path shouldn't be reached anymore since we handle APIError above,
            # but keeping for backward compatibility
            logger.error(f"Unexpected error type: {type(response).__name__}", exc_info=response)
            return self._stream_failure_response(response, model)

        logger.debug(
            f"{model} response:",
            data=response,
        )

        response_as_message = self.convert_message_to_message_param(response)
        messages.append(response_as_message)
        if response.content and response.content[0].type == "text":
            response_content_blocks.append(TextContent(type="text", text=response.content[0].text))

        stop_reason: LlmStopReason = LlmStopReason.END_TURN

        match response.stop_reason:
            case "stop_sequence":
                stop_reason = LlmStopReason.STOP_SEQUENCE
            case "max_tokens":
                stop_reason = LlmStopReason.MAX_TOKENS
            case "refusal":
                stop_reason = LlmStopReason.SAFETY
            case "pause":
                stop_reason = LlmStopReason.PAUSE
            case "tool_use":
                stop_reason = LlmStopReason.TOOL_USE
                tool_uses: list[ToolUseBlock] = [
                    c for c in response.content if isinstance(c, ToolUseBlock)
                ]
                if structured_model and self._is_structured_output_request(tool_uses):
                    stop_reason, structured_blocks = await self._handle_structured_output_response(
                        tool_uses[0], structured_model, messages
                    )
                    response_content_blocks.extend(structured_blocks)
                else:
                    tool_calls = self._build_tool_calls_dict(tool_uses)

        # Update diagnostic snapshot (never read again)
        # This provides a snapshot of what was sent to the provider for debugging
        self.history.set(messages)

        self._log_chat_finished(model=model)

        # Build channels dict with thinking content if available
        channels: dict[str, list[ContentBlock] | list[Any]] | None = None
        if thinking_segments:
            # Store thinking segments in the REASONING channel for display
            channels = {REASONING: [TextContent(type="text", text="".join(thinking_segments))]}

        # Extract raw thinking blocks from response for tool use passback
        # These need to be preserved with their signatures for API verification
        raw_thinking_blocks: list[Any] = []
        for content_block in response.content:
            if isinstance(content_block, (ThinkingBlock, RedactedThinkingBlock)):
                raw_thinking_blocks.append(content_block)

        if raw_thinking_blocks:
            if channels is None:
                channels = {}
            # Store raw blocks for passback in tool use scenarios
            channels[ANTHROPIC_THINKING_BLOCKS] = raw_thinking_blocks

        return PromptMessageExtended(
            role="assistant",
            content=response_content_blocks,
            tool_calls=tool_calls,
            channels=channels,
            stop_reason=stop_reason,
        )

    async def _apply_prompt_provider_specific(
        self,
        multipart_messages: list["PromptMessageExtended"],
        request_params: RequestParams | None = None,
        tools: list[Tool] | None = None,
        is_template: bool = False,
    ) -> PromptMessageExtended:
        """
        Provider-specific prompt application.
        Templates are handled by the agent; messages already include them.
        """
        # Check the last message role
        last_message = multipart_messages[-1]

        if last_message.role == "user":
            logger.debug("Last message in prompt is from user, generating assistant response")
            message_param = AnthropicConverter.convert_to_anthropic(last_message)
            # No need to pass pre_messages - conversion happens in _anthropic_completion
            # via _convert_to_provider_format()
            return await self._anthropic_completion(
                message_param,
                request_params,
                tools=tools,
                pre_messages=None,
                history=multipart_messages,
                current_extended=last_message,
            )
        else:
            # For assistant messages: Return the last message content as text
            logger.debug("Last message in prompt is from assistant, returning it directly")
            return last_message

    async def _apply_prompt_provider_specific_structured(
        self,
        multipart_messages: list[PromptMessageExtended],
        model: Type[ModelT],
        request_params: RequestParams | None = None,
    ) -> tuple[ModelT | None, PromptMessageExtended]:  # noqa: F821
        """
        Provider-specific structured output implementation.
        Note: Message history is managed by base class and converted via
        _convert_to_provider_format() on each call.
        """
        request_params = self.get_request_params(request_params)

        # Check the last message role
        last_message = multipart_messages[-1]

        if last_message.role == "user":
            logger.debug("Last message in prompt is from user, generating structured response")
            message_param = AnthropicConverter.convert_to_anthropic(last_message)

            # Call _anthropic_completion with the structured model
            result: PromptMessageExtended = await self._anthropic_completion(
                message_param,
                request_params,
                structured_model=model,
                history=multipart_messages,
                current_extended=last_message,
            )

            for content in result.content:
                if isinstance(content, TextContent):
                    try:
                        data = json.loads(content.text)
                        parsed_model = model(**data)
                        return parsed_model, result
                    except (json.JSONDecodeError, ValueError) as e:
                        logger.error(f"Failed to parse structured output: {e}")
                        return None, result

            # If no valid response found
            return None, Prompt.assistant()
        else:
            # For assistant messages: Return the last message content
            logger.debug("Last message in prompt is from assistant, returning it directly")
            return None, last_message

    def _convert_extended_messages_to_provider(
        self, messages: list[PromptMessageExtended]
    ) -> list[MessageParam]:
        """
        Convert PromptMessageExtended list to Anthropic MessageParam format.
        This is called fresh on every API call from _convert_to_provider_format().

        Args:
            messages: List of PromptMessageExtended objects

        Returns:
            List of Anthropic MessageParam objects
        """
        return [AnthropicConverter.convert_to_anthropic(msg) for msg in messages]

    @classmethod
    def convert_message_to_message_param(cls, message: Message, **kwargs) -> MessageParam:
        """Convert a response object to an input parameter object to allow LLM calls to be chained."""
        content = []

        for content_block in message.content:
            if isinstance(content_block, TextBlock):
                content.append(TextBlock(type="text", text=content_block.text))
            elif isinstance(content_block, ToolUseBlock):
                content.append(
                    ToolUseBlockParam(
                        type="tool_use",
                        name=content_block.name,
                        input=content_block.input,
                        id=content_block.id,
                    )
                )

        return MessageParam(role="assistant", content=content, **kwargs)

    def _show_usage(self, raw_usage: Usage, turn_usage: TurnUsage) -> None:
        """This is a debug routine, leaving in for convenience"""
        # Print raw usage for debugging
        print(f"\n=== USAGE DEBUG ({turn_usage.model}) ===")
        print(f"Raw usage: {raw_usage}")
        print(
            f"Turn usage: input={turn_usage.input_tokens}, output={turn_usage.output_tokens}, current_context={turn_usage.current_context_tokens}"
        )
        print(
            f"Cache: read={turn_usage.cache_usage.cache_read_tokens}, write={turn_usage.cache_usage.cache_write_tokens}"
        )
        print(f"Effective input: {turn_usage.effective_input_tokens}")
        print(
            f"Accumulator: total_turns={self.usage_accumulator.turn_count}, cumulative_billing={self.usage_accumulator.cumulative_billing_tokens}, current_context={self.usage_accumulator.current_context_tokens}"
        )
        if self.usage_accumulator.context_usage_percentage:
            print(
                f"Context usage: {self.usage_accumulator.context_usage_percentage:.1f}% of {self.usage_accumulator.context_window_size}"
            )
        if self.usage_accumulator.cache_hit_rate:
            print(f"Cache hit rate: {self.usage_accumulator.cache_hit_rate:.1f}%")
        print("===========================\n")<|MERGE_RESOLUTION|>--- conflicted
+++ resolved
@@ -142,33 +142,21 @@
         return cache_mode
 
     def _is_thinking_enabled(self, model: str) -> bool:
-        """Check if extended thinking should be enabled for this request.
-
-        Extended thinking is enabled when:
-        1. The model supports it (has reasoning="anthropic_thinking" in database)
-        2. thinking_enabled is True in config
-        """
+        """Check if extended thinking should be enabled for this request."""
         from fast_agent.llm.model_database import ModelDatabase
 
-        # Check if model supports extended thinking
-        reasoning_mode = ModelDatabase.get_reasoning(model)
-        if reasoning_mode != "anthropic_thinking":
+        if ModelDatabase.get_reasoning(model) != "anthropic_thinking":
             return False
-
-        # Check config setting
         if self.context.config and self.context.config.anthropic:
             return self.context.config.anthropic.thinking_enabled
         return False
 
     def _get_thinking_budget(self) -> int:
-        """Get the thinking budget tokens (minimum 1024).
-
-        Returns the configured budget or default of 10000.
-        """
+        """Get the thinking budget tokens (minimum 1024)."""
         if self.context.config and self.context.config.anthropic:
             budget = getattr(self.context.config.anthropic, "thinking_budget_tokens", 10000)
-            return max(1024, budget)  # Enforce minimum
-        return 10000  # Default
+            return max(1024, budget)
+        return 10000
 
     async def _prepare_tools(
         self, structured_model: Type[ModelT] | None = None, tools: list[Tool] | None = None
@@ -314,17 +302,12 @@
         model: str,
         capture_filename: Path | None = None,
     ) -> tuple[Message, list[str]]:
-        """Process the streaming response and display real-time token usage.
-
-        Returns:
-            Tuple of (Message, list of thinking text segments)
-        """
+        """Process the streaming response and display real-time token usage."""
         # Track estimated output tokens by counting text chunks
         estimated_tokens = 0
         tool_streams: dict[int, dict[str, Any]] = {}
-        # Track thinking content for extended thinking
         thinking_segments: list[str] = []
-        thinking_indices: set[int] = set()  # Track which indices are thinking blocks
+        thinking_indices: set[int] = set()
 
         try:
             # Process the raw event stream to get token counts
@@ -335,25 +318,9 @@
 
                 if isinstance(event, RawContentBlockStartEvent):
                     content_block = event.content_block
-
-                    # Handle ThinkingBlock start (extended thinking)
-                    if isinstance(content_block, ThinkingBlock):
+                    if isinstance(content_block, (ThinkingBlock, RedactedThinkingBlock)):
                         thinking_indices.add(event.index)
-                        self.logger.debug(
-                            "Started thinking block",
-                            data={"index": event.index},
-                        )
                         continue
-
-                    # Handle RedactedThinkingBlock (encrypted thinking)
-                    if isinstance(content_block, RedactedThinkingBlock):
-                        thinking_indices.add(event.index)
-                        self.logger.debug(
-                            "Received redacted thinking block",
-                            data={"index": event.index},
-                        )
-                        continue
-
                     if isinstance(content_block, ToolUseBlock):
                         tool_streams[event.index] = {
                             "name": content_block.name,
@@ -383,28 +350,15 @@
 
                 if isinstance(event, RawContentBlockDeltaEvent):
                     delta = event.delta
-
-                    # Handle ThinkingDelta - stream reasoning content
                     if isinstance(delta, ThinkingDelta):
-                        thinking_text = delta.thinking
-                        if thinking_text:
-                            # Emit as reasoning chunk for UI streaming
+                        if delta.thinking:
                             self._notify_stream_listeners(
-                                StreamChunk(text=thinking_text, is_reasoning=True)
+                                StreamChunk(text=delta.thinking, is_reasoning=True)
                             )
-                            thinking_segments.append(thinking_text)
+                            thinking_segments.append(delta.thinking)
                         continue
-
-                    # Handle SignatureDelta (end of thinking block verification)
                     if isinstance(delta, SignatureDelta):
-                        # Signature marks the end of a thinking block
-                        # The signature is used for verification when passing blocks back
-                        self.logger.debug(
-                            "Received thinking signature",
-                            data={"index": event.index},
-                        )
                         continue
-
                     if isinstance(delta, InputJSONDelta):
                         info = tool_streams.get(event.index)
                         if info is not None:
@@ -430,54 +384,25 @@
                             )
                         continue
 
-                if isinstance(event, RawContentBlockStopEvent):
-                    # Handle thinking block stop
-                    if event.index in thinking_indices:
-                        thinking_indices.discard(event.index)
+                if isinstance(event, RawContentBlockStopEvent) and event.index in thinking_indices:
+                    thinking_indices.discard(event.index)
+                    continue
+
+                if isinstance(event, RawContentBlockStopEvent) and event.index in tool_streams:
+                    info = tool_streams.pop(event.index)
+                    preview_raw = "".join(info.get("buffer", []))
+                    if preview_raw:
+                        preview = (
+                            preview_raw if len(preview_raw) <= 120 else preview_raw[:117] + "..."
+                        )
                         self.logger.debug(
-                            "Completed thinking block",
-                            data={"index": event.index},
-                        )
-                        continue
-
-                    if event.index in tool_streams:
-                        info = tool_streams.pop(event.index)
-                        preview_raw = "".join(info.get("buffer", []))
-                        if preview_raw:
-                            preview = (
-                                preview_raw if len(preview_raw) <= 120 else preview_raw[:117] + "..."
-                            )
-                            self.logger.debug(
-                                "Completed tool input stream",
-                                data={
-                                    "tool_name": info.get("name"),
-                                    "tool_use_id": info.get("id"),
-                                    "input_preview": preview,
-                                },
-                            )
-                        self._notify_tool_stream_listeners(
-                            "stop",
-                            {
+                            "Completed tool input stream",
+                            data={
                                 "tool_name": info.get("name"),
                                 "tool_use_id": info.get("id"),
-                                "index": event.index,
-                                "streams_arguments": False,
+                                "input_preview": preview,
                             },
                         )
-                        self.logger.info(
-                            "Model finished streaming tool input",
-                            data={
-                                "progress_action": ProgressAction.CALLING_TOOL,
-                                "agent_name": self.name,
-                                "model": model,
-                                "tool_name": info.get("name"),
-                                "tool_use_id": info.get("id"),
-                                "tool_event": "stop",
-                            },
-                        )
-<<<<<<< HEAD
-                        continue
-=======
                     self._notify_tool_stream_listeners(
                         "stop",
                         {
@@ -498,7 +423,6 @@
                         },
                     )
                     continue
->>>>>>> 14670800
 
                 # Count tokens in real-time from content_block_delta events
                 if isinstance(event, RawContentBlockDeltaEvent):
@@ -675,7 +599,7 @@
         model = self.default_request_params.model or DEFAULT_ANTHROPIC_MODEL
 
         # Create base arguments dictionary
-        base_args: dict[str, Any] = {
+        base_args = {
             "model": model,
             "messages": messages,
             "stop_sequences": params.stopSequences,
@@ -685,40 +609,32 @@
         if self.instruction or params.systemPrompt:
             base_args["system"] = self.instruction or params.systemPrompt
 
-        # Check if extended thinking should be enabled
-        # Note: Extended thinking is incompatible with forced tool choice (structured output)
-        thinking_enabled = self._is_thinking_enabled(model)
-
         if structured_model:
-            if thinking_enabled:
-                # Cannot use extended thinking with structured output
+            if self._is_thinking_enabled(model):
                 logger.warning(
                     "Extended thinking is incompatible with structured output. "
                     "Disabling thinking for this request."
                 )
-                thinking_enabled = False
             base_args["tool_choice"] = {"type": "tool", "name": STRUCTURED_OUTPUT_TOOL_NAME}
 
-        # Add thinking configuration if enabled
+        thinking_enabled = self._is_thinking_enabled(model)
+        if thinking_enabled and structured_model:
+            thinking_enabled = False
+
         if thinking_enabled:
             thinking_budget = self._get_thinking_budget()
             base_args["thinking"] = {
                 "type": "enabled",
                 "budget_tokens": thinking_budget,
             }
-            # Ensure max_tokens is set and greater than budget
-            # The budget must be less than max_tokens
             current_max = params.maxTokens or 16000
             if current_max <= thinking_budget:
-                # Increase max_tokens to accommodate thinking budget + response
                 base_args["max_tokens"] = thinking_budget + 8192
             else:
                 base_args["max_tokens"] = current_max
         elif params.maxTokens is not None:
             base_args["max_tokens"] = params.maxTokens
 
-        # Add interleaved thinking beta header when using tools with thinking
-        # This enables thinking between tool calls for more sophisticated reasoning
         if thinking_enabled and available_tools:
             base_args["extra_headers"] = {"anthropic-beta": "interleaved-thinking-2025-05-14"}
 
@@ -756,7 +672,6 @@
         capture_filename = _stream_capture_filename(self.chat_turn())
 
         # Use streaming API with helper
-        thinking_segments: list[str] = []
         try:
             async with anthropic.messages.stream(**arguments) as stream:
                 # Process the stream
@@ -807,8 +722,12 @@
 
         response_as_message = self.convert_message_to_message_param(response)
         messages.append(response_as_message)
-        if response.content and response.content[0].type == "text":
-            response_content_blocks.append(TextContent(type="text", text=response.content[0].text))
+        if response.content:
+            for content_block in response.content:
+                if isinstance(content_block, TextBlock):
+                    response_content_blocks.append(
+                        TextContent(type="text", text=content_block.text)
+                    )
 
         stop_reason: LlmStopReason = LlmStopReason.END_TURN
 
@@ -840,23 +759,28 @@
 
         self._log_chat_finished(model=model)
 
-        # Build channels dict with thinking content if available
-        channels: dict[str, list[ContentBlock] | list[Any]] | None = None
+        channels: dict[str, list[Any]] | None = None
         if thinking_segments:
-            # Store thinking segments in the REASONING channel for display
             channels = {REASONING: [TextContent(type="text", text="".join(thinking_segments))]}
-
-        # Extract raw thinking blocks from response for tool use passback
-        # These need to be preserved with their signatures for API verification
-        raw_thinking_blocks: list[Any] = []
-        for content_block in response.content:
-            if isinstance(content_block, (ThinkingBlock, RedactedThinkingBlock)):
-                raw_thinking_blocks.append(content_block)
-
+        elif response.content:
+            thinking_texts = [
+                block.thinking
+                for block in response.content
+                if isinstance(block, ThinkingBlock) and block.thinking
+            ]
+            if thinking_texts:
+                channels = {REASONING: [TextContent(type="text", text="".join(thinking_texts))]}
+
+        raw_thinking_blocks = []
+        if response.content:
+            raw_thinking_blocks = [
+                block
+                for block in response.content
+                if isinstance(block, (ThinkingBlock, RedactedThinkingBlock))
+            ]
         if raw_thinking_blocks:
             if channels is None:
                 channels = {}
-            # Store raw blocks for passback in tool use scenarios
             channels[ANTHROPIC_THINKING_BLOCKS] = raw_thinking_blocks
 
         return PromptMessageExtended(

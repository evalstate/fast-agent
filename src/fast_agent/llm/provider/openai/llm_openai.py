--- conflicted
+++ resolved
@@ -800,14 +800,10 @@
             )
         except APIError as error:
             self.logger.error("APIError during OpenAI completion", exc_info=error)
-<<<<<<< HEAD
             raise error
-=======
-            return self._stream_failure_response(error, model_name)
         except Exception:
             streamed_reasoning = []
             raise
->>>>>>> efb16cd7
         # Track usage if response is valid and has usage data
         if (
             hasattr(response, "usage")

--- conflicted
+++ resolved
@@ -700,12 +700,8 @@
         self,
         message: list[OpenAIMessage] | None,
         request_params: RequestParams | None = None,
-<<<<<<< HEAD
-        tools: List[Tool] | None = None,
+        tools: list[Tool] | None = None,
         cancellation_token: CancellationToken | None = None,
-=======
-        tools: list[Tool] | None = None,
->>>>>>> 86038f98
     ) -> PromptMessageExtended:
         """
         Process a query using an LLM and available tools.
@@ -940,13 +936,9 @@
         if not converted_messages:
             converted_messages = [{"role": "user", "content": ""}]
 
-<<<<<<< HEAD
         return await self._openai_completion(
-            turn_messages, req_params, tools, cancellation_token
+            converted_messages, req_params, tools, cancellation_token
         )
-=======
-        return await self._openai_completion(converted_messages, req_params, tools)
->>>>>>> 86038f98
 
     def _prepare_api_request(
         self, messages, tools: list[ChatCompletionToolParam] | None, request_params: RequestParams

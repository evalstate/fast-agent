--- conflicted
+++ resolved
@@ -184,12 +184,8 @@
         self,
         messages: list[PromptMessageExtended],
         request_params: RequestParams | None = None,
-<<<<<<< HEAD
-        tools: List[Tool] | None = None,
+        tools: list[Tool] | None = None,
         cancellation_token: CancellationToken | None = None,
-=======
-        tools: list[Tool] | None = None,
->>>>>>> 86038f98
     ) -> PromptMessageExtended:
         """
         Generate a completion using normalized message lists.
@@ -234,11 +230,7 @@
         # Track timing for this generation
         start_time = time.perf_counter()
         assistant_response: PromptMessageExtended = await self._apply_prompt_provider_specific(
-<<<<<<< HEAD
-            messages, request_params, tools, cancellation_token=cancellation_token
-=======
-            full_history, request_params, tools
->>>>>>> 86038f98
+            full_history, request_params, tools, cancellation_token=cancellation_token
         )
         end_time = time.perf_counter()
         duration_ms = round((end_time - start_time) * 1000, 2)
@@ -518,9 +510,7 @@
         """Set tool call count on TurnUsage and add to accumulator."""
         self._usage_accumulator.add_turn(turn_usage)
 
-    def _log_chat_progress(
-        self, chat_turn: int | None = None, model: str | None = None
-    ) -> None:
+    def _log_chat_progress(self, chat_turn: int | None = None, model: str | None = None) -> None:
         """Log a chat progress event"""
         # Determine action type based on verb
         if hasattr(self, "verb") and self.verb:

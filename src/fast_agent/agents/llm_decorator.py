"""
Decorator for LlmAgent, normalizes PromptMessageExtended, allows easy extension of Agents
"""

import json
from collections import Counter, defaultdict
from copy import deepcopy
from dataclasses import dataclass
from typing import (
    TYPE_CHECKING,
    Any,
<<<<<<< HEAD
    Dict,
    List,
=======
    Callable,
>>>>>>> 4c4686dd
    Mapping,
    Sequence,
    Type,
    TypeVar,
    Union,
)

if TYPE_CHECKING:
    from rich.text import Text

from a2a.types import AgentCard
from mcp import ListToolsResult, Tool
from mcp.types import (
    CallToolResult,
    ContentBlock,
    EmbeddedResource,
    GetPromptResult,
    ImageContent,
    Prompt,
    PromptMessage,
    ReadResourceResult,
    ResourceLink,
    TextContent,
    TextResourceContents,
)
from opentelemetry import trace
from pydantic import BaseModel

from fast_agent.agents.agent_types import AgentConfig, AgentType
from fast_agent.constants import (
    CONTROL_MESSAGE_SAVE_HISTORY,
    FAST_AGENT_ERROR_CHANNEL,
    FAST_AGENT_REMOVED_METADATA_CHANNEL,
)
from fast_agent.context import Context
from fast_agent.core.logging.logger import get_logger
from fast_agent.interfaces import (
    AgentProtocol,
    FastAgentLLMProtocol,
    LLMFactoryProtocol,
    StreamingAgentProtocol,
)
from fast_agent.llm.model_database import ModelDatabase
from fast_agent.llm.provider_types import Provider
from fast_agent.llm.usage_tracking import UsageAccumulator
from fast_agent.mcp.helpers.content_helpers import normalize_to_extended_list, text_content
from fast_agent.mcp.mime_utils import is_text_mime_type
from fast_agent.types import PromptMessageExtended, RequestParams

# Define a TypeVar for models
ModelT = TypeVar("ModelT", bound=BaseModel)

LLM = TypeVar("LLM", bound=FastAgentLLMProtocol)


class StreamingNotAvailableError(RuntimeError):
    """Raised when streaming APIs are accessed before an LLM is attached."""


logger = get_logger(__name__)


class StreamingAgentMixin(StreamingAgentProtocol):
    """Mixin that forwards streaming listener registration to the attached LLM."""

    def add_stream_listener(self, listener: Callable[[str], None]) -> Callable[[], None]:
        llm = getattr(self, "_llm", None)
        if not llm:
            logger.debug(
                "Skipping stream listener registration because no LLM is attached",
                name=getattr(self, "_name", "unknown"),
            )

            def remove_listener() -> None:
                return None

            return remove_listener
        return llm.add_stream_listener(listener)

    def add_tool_stream_listener(
        self, listener: Callable[[str, dict[str, Any] | None], None]
    ) -> Callable[[], None]:
        llm = getattr(self, "_llm", None)
        if not llm:
            logger.debug(
                "Skipping tool stream listener registration because no LLM is attached",
                name=getattr(self, "_name", "unknown"),
            )

            def remove_listener() -> None:
                return None

            return remove_listener
        return llm.add_tool_stream_listener(listener)


@dataclass
class _RemovedBlock:
    """Internal representation of a removed content block."""

    category: str
    mime_type: str | None
    source: str
    tool_id: str | None
    block: ContentBlock


@dataclass(frozen=True)
class RemovedContentSummary:
    """Summary information about removed content for the last turn."""

    model_name: str | None
    counts: dict[str, int]
    category_mimes: dict[str, tuple[str, ...]]
    alert_flags: frozenset[str]
    message: str


@dataclass
class _CallContext:
    """Internal helper for assembling an LLM call."""

    full_history: list[PromptMessageExtended]
    call_params: RequestParams | None
    persist_history: bool
    sanitized_messages: list[PromptMessageExtended]
    summary: RemovedContentSummary | None


class LlmDecorator(StreamingAgentMixin, AgentProtocol):
    """
    A pure delegation wrapper around LlmAgent instances.

    This class provides simple delegation to an attached LLM without adding
    any LLM interaction behaviors. Subclasses can add specialized logic
    for stop reason handling, UI display, tool execution, etc.

    Stub implementations of advanced convenience methods are supplied.
    """

    def __init__(
        self,
        config: AgentConfig,
        context: Context | None = None,
    ) -> None:
        self.config = config

        self._context = context
        self._name = self.config.name
        self._tracer = trace.get_tracer(__name__)
        self.instruction = self.config.instruction

        # Agent-owned conversation state (PromptMessageExtended only)
        self._message_history: list[PromptMessageExtended] = []

        # Store the default request params from config
        self._default_request_params = self.config.default_request_params

        # Initialize the LLM to None (will be set by attach_llm)
        self._llm: FastAgentLLMProtocol | None = None
        self._initialized = False
        self._llm_factory_ref: LLMFactoryProtocol | None = None
        self._llm_attach_kwargs: dict[str, Any] | None = None

    @property
    def context(self) -> Context | None:
        """Optional execution context supplied at construction time."""
        return self._context

    @property
    def initialized(self) -> bool:
        """Check if the agent is initialized."""
        return self._initialized

    @initialized.setter
    def initialized(self, value: bool) -> None:
        """Set the initialized state."""
        self._initialized = value

    async def initialize(self) -> None:
        self.initialized = True

    async def shutdown(self) -> None:
        self.initialized = False

    @property
    def agent_type(self) -> AgentType:
        """
        Return the type of this agent.
        """
        return AgentType.LLM

    @property
    def name(self) -> str:
        """
        Return the name of this agent.
        """
        return self._name

    async def attach_llm(
        self,
        llm_factory: LLMFactoryProtocol,
        model: str | None = None,
        request_params: RequestParams | None = None,
        **additional_kwargs,
    ) -> FastAgentLLMProtocol:
        """
        Create and attach an LLM instance to this agent.

        Parameters have the following precedence (highest to lowest):
        1. Explicitly passed parameters to this method
        2. Agent's default_request_params
        3. LLM's default values

        Args:
            llm_factory: A factory function that constructs an AugmentedLLM
            model: Optional model name override
            request_params: Optional request parameters override
            **additional_kwargs: Additional parameters passed to the LLM constructor

        Returns:
            The created LLM instance
        """
        # Merge parameters with proper precedence
        effective_params = self._merge_request_params(
            self._default_request_params, request_params, model
        )

        # Create the LLM instance
        self._llm = llm_factory(
            agent=self, request_params=effective_params, context=self._context, **additional_kwargs
        )

        # Store attachment details for future cloning
        self._llm_factory_ref = llm_factory
        attach_kwargs: dict[str, Any] = dict(additional_kwargs)
        attach_kwargs["request_params"] = deepcopy(effective_params)
        self._llm_attach_kwargs = attach_kwargs

        return self._llm

    def _clone_constructor_kwargs(self) -> dict[str, Any]:
        """Hook for subclasses/mixins to supply constructor kwargs when cloning."""
        return {}

    async def spawn_detached_instance(self, *, name: str | None = None) -> "LlmAgent":
        """Create a fresh agent instance with its own MCP/LLM stack."""

        new_config = deepcopy(self.config)
        if name:
            new_config.name = name

        constructor_kwargs = self._clone_constructor_kwargs()
        clone = type(self)(config=new_config, context=self.context, **constructor_kwargs)
        await clone.initialize()

        if self._llm_factory_ref is not None:
            if self._llm_attach_kwargs is None:
                raise RuntimeError(
                    "LLM attachment parameters missing despite factory being available"
                )

            attach_kwargs = dict(self._llm_attach_kwargs)
            request_params = attach_kwargs.pop("request_params", None)
            if request_params is not None:
                request_params = deepcopy(request_params)

            await clone.attach_llm(
                self._llm_factory_ref,
                request_params=request_params,
                **attach_kwargs,
            )

        return clone

    def merge_usage_from(self, other: "LlmAgent") -> None:
        """Merge LLM usage metrics from another agent instance into this one."""

        if not hasattr(self, "_llm") or not hasattr(other, "_llm"):
            return

        source_llm = getattr(other, "_llm", None)
        target_llm = getattr(self, "_llm", None)
        if not source_llm or not target_llm:
            return

        source_usage = getattr(source_llm, "usage_accumulator", None)
        target_usage = getattr(target_llm, "usage_accumulator", None)
        if not source_usage or not target_usage:
            return

        for turn in source_usage.turns:
            try:
                target_usage.add_turn(turn.model_copy(deep=True))
            except AttributeError:
                # Fallback if turn doesn't provide model_copy
                target_usage.add_turn(turn)

    async def __call__(
        self,
        message: Union[
            str,
            PromptMessage,
            PromptMessageExtended,
            Sequence[Union[str, PromptMessage, PromptMessageExtended]],
        ],
    ) -> str:
        """
        Make the agent callable to send messages.

        Args:
            message: Optional message to send to the agent

        Returns:
            The agent's response as a string
        """
        return await self.send(message)

    async def send(
        self,
        message: Union[
            str,
            PromptMessage,
            PromptMessageExtended,
            Sequence[Union[str, PromptMessage, PromptMessageExtended]],
        ],
        request_params: RequestParams | None = None,
    ) -> str:
        """
        Convenience method to generate and return a string directly
        """
        response = await self.generate(message, request_params)
        return response.last_text() or ""

    async def generate(
        self,
        messages: Union[
            str,
            PromptMessage,
            PromptMessageExtended,
            Sequence[Union[str, PromptMessage, PromptMessageExtended]],
        ],
        request_params: RequestParams | None = None,
        tools: list[Tool] | None = None,
    ) -> PromptMessageExtended:
        """
        Create a completion with the LLM using the provided messages.

        This method provides the friendly agent interface by normalizing inputs
        and delegating to generate_impl.

        Args:
            messages: Message(s) in various formats:
                - String: Converted to a user PromptMessageExtended
                - PromptMessage: Converted to PromptMessageExtended
                - PromptMessageExtended: Used directly
                - List of any combination of the above
            request_params: Optional parameters to configure the request
            tools: Optional list of tools available to the LLM

        Returns:
            The LLM's response as a PromptMessageExtended
        """
        # Normalize all input types to a list of PromptMessageExtended
        multipart_messages = normalize_to_extended_list(messages)
        final_request_params = (
            self.llm.get_request_params(request_params) if self._llm else request_params
        )

        with self._tracer.start_as_current_span(f"Agent: '{self._name}' generate"):
            return await self.generate_impl(
                multipart_messages, final_request_params, tools
            )

    async def generate_impl(
        self,
        messages: list[PromptMessageExtended],
        request_params: RequestParams | None = None,
        tools: list[Tool] | None = None,
    ) -> PromptMessageExtended:
        """
        Implementation method for generate.

        Default implementation delegates to the attached LLM.
        Subclasses can override this to customize behavior while still
        benefiting from the message normalization in generate().

        Args:
            messages: Normalized list of PromptMessageExtended objects
            request_params: Optional parameters to configure the request
            tools: Optional list of tools available to the LLM

        Returns:
            The LLM's response as a PromptMessageExtended
        """
        response, _ = await self._generate_with_summary(
            messages, request_params, tools
        )
        return response

    async def apply_prompt_template(self, prompt_result: GetPromptResult, prompt_name: str) -> str:
        """
        Apply a prompt template as persistent context that will be included in all future conversations.
        Delegates to the attached LLM.

        Args:
            prompt_result: The GetPromptResult containing prompt messages
            prompt_name: The name of the prompt being applied

        Returns:
            String representation of the assistant's response if generated
        """
        from fast_agent.types import PromptMessageExtended

        assert self._llm

        multipart_messages = PromptMessageExtended.parse_get_prompt_result(prompt_result)
        for msg in multipart_messages:
            msg.is_template = True

        self._message_history = [msg.model_copy(deep=True) for msg in multipart_messages]

        return await self._llm.apply_prompt_template(prompt_result, prompt_name)

    async def apply_prompt(
        self,
        prompt: Union[str, GetPromptResult],
        arguments: dict[str, str] | None = None,
        as_template: bool = False,
        namespace: str | None = None,
    ) -> str:
        """
        Default, provider-agnostic apply_prompt implementation.

        - If given a GetPromptResult, optionally store as template or generate once.
        - If given a string, treat it as plain user text and generate.

        Subclasses that integrate MCP servers should override this.
        """
        # If a prompt template object is provided
        if isinstance(prompt, GetPromptResult):
            namespaced_name = getattr(prompt, "namespaced_name", "template")
            if as_template:
                return await self.apply_prompt_template(prompt, namespaced_name)

            messages = PromptMessageExtended.from_get_prompt_result(prompt)
            response = await self.generate_impl(messages, None)
            return response.first_text()

        # Otherwise treat the string as plain content (ignore arguments here)
        return await self.send(prompt)

    def clear(self, *, clear_prompts: bool = False) -> None:
        """Reset conversation state while optionally retaining applied prompt templates."""

        if not self._llm:
            return
        self._llm.clear(clear_prompts=clear_prompts)
        if clear_prompts:
            self._message_history = []
        else:
            template_prefix = self._template_prefix_messages()
            self._message_history = [msg.model_copy(deep=True) for msg in template_prefix]

    async def structured(
        self,
        messages: Union[
            str,
            PromptMessage,
            PromptMessageExtended,
            Sequence[Union[str, PromptMessage, PromptMessageExtended]],
        ],
        model: Type[ModelT],
        request_params: RequestParams | None = None,
    ) -> tuple[ModelT | None, PromptMessageExtended]:
        """
        Apply the prompt and return the result as a Pydantic model.

        This method provides the friendly agent interface by normalizing inputs
        and delegating to structured_impl.

        Args:
            messages: Message(s) in various formats:
                - String: Converted to a user PromptMessageExtended
                - PromptMessage: Converted to PromptMessageExtended
                - PromptMessageExtended: Used directly
                - List of any combination of the above
            model: The Pydantic model class to parse the result into
            request_params: Optional parameters to configure the LLM request

        Returns:
            A tuple of (parsed model instance or None, assistant response message)
        """
        # Normalize all input types to a list of PromptMessageExtended
        multipart_messages = normalize_to_extended_list(messages)
        final_request_params = (
            self.llm.get_request_params(request_params) if self._llm else request_params
        )

        with self._tracer.start_as_current_span(f"Agent: '{self._name}' structured"):
            return await self.structured_impl(multipart_messages, model, final_request_params)

    async def structured_impl(
        self,
        messages: list[PromptMessageExtended],
        model: Type[ModelT],
        request_params: RequestParams | None = None,
    ) -> tuple[ModelT | None, PromptMessageExtended]:
        """
        Implementation method for structured.

        Default implementation delegates to the attached LLM.
        Subclasses can override this to customize behavior while still
        benefiting from the message normalization in structured().

        Args:
            messages: Normalized list of PromptMessageExtended objects
            model: The Pydantic model class to parse the result into
            request_params: Optional parameters to configure the LLM request

        Returns:
            A tuple of (parsed model instance or None, assistant response message)
        """
        result, _ = await self._structured_with_summary(messages, model, request_params)
        return result

    async def _generate_with_summary(
        self,
        messages: list[PromptMessageExtended],
        request_params: RequestParams | None = None,
        tools: list[Tool] | None = None,
    ) -> tuple[PromptMessageExtended, RemovedContentSummary | None]:
        assert self._llm, "LLM is not attached"
        call_ctx = self._prepare_llm_call(messages, request_params)

        response = await self._llm.generate(
            call_ctx.full_history, call_ctx.call_params, tools
        )

        if call_ctx.persist_history:
            self._persist_history(call_ctx.sanitized_messages, response)

        return response, call_ctx.summary

    async def _structured_with_summary(
        self,
        messages: list[PromptMessageExtended],
        model: Type[ModelT],
        request_params: RequestParams | None = None,
    ) -> tuple[tuple[ModelT | None, PromptMessageExtended], RemovedContentSummary | None]:
        assert self._llm, "LLM is not attached"
        call_ctx = self._prepare_llm_call(messages, request_params)

        structured_result = await self._llm.structured(
            call_ctx.full_history, model, call_ctx.call_params
        )

        if call_ctx.persist_history:
            try:
                _, assistant_message = structured_result
                self._persist_history(call_ctx.sanitized_messages, assistant_message)
            except Exception:
                pass
        return structured_result, call_ctx.summary

    def _prepare_llm_call(
        self, messages: list[PromptMessageExtended], request_params: RequestParams | None = None
    ) -> _CallContext:
        """Normalize template/history handling for both generate and structured."""
        sanitized_messages, summary = self._sanitize_messages_for_llm(messages)
        final_request_params = self._llm.get_request_params(request_params)

        use_history = final_request_params.use_history if final_request_params else True
        call_params = final_request_params.model_copy() if final_request_params else None
        if call_params and not call_params.use_history:
            call_params.use_history = True

        base_history = self._message_history if use_history else self._template_prefix_messages()
        full_history = [msg.model_copy(deep=True) for msg in base_history]
        full_history.extend(sanitized_messages)

        return _CallContext(
            full_history=full_history,
            call_params=call_params,
            persist_history=use_history,
            sanitized_messages=sanitized_messages,
            summary=summary,
        )

    def _persist_history(
        self,
        sanitized_messages: list[PromptMessageExtended],
        assistant_message: PromptMessageExtended,
    ) -> None:
        """Persist the last turn unless explicitly disabled by control text."""
        if not sanitized_messages:
            return
        if sanitized_messages[-1].first_text().startswith(CONTROL_MESSAGE_SAVE_HISTORY):
            return

        history_messages = [self._strip_removed_metadata(msg) for msg in sanitized_messages]
        self._message_history.extend(history_messages)
        self._message_history.append(assistant_message)

    @staticmethod
    def _strip_removed_metadata(message: PromptMessageExtended) -> PromptMessageExtended:
        """Remove per-turn removed-content metadata before persisting to history."""
        msg_copy = message.model_copy(deep=True)
        if msg_copy.channels and FAST_AGENT_REMOVED_METADATA_CHANNEL in msg_copy.channels:
            channels = dict(msg_copy.channels)
            channels.pop(FAST_AGENT_REMOVED_METADATA_CHANNEL, None)
            msg_copy.channels = channels if channels else None
        return msg_copy

    def _sanitize_messages_for_llm(
        self, messages: list[PromptMessageExtended]
    ) -> tuple[list[PromptMessageExtended], RemovedContentSummary | None]:
        """Filter out content blocks that the current model cannot tokenize."""
        if not messages:
            return [], None

        removed_blocks: list[_RemovedBlock] = []
        sanitized_messages: list[PromptMessageExtended] = []

        for message in messages:
            sanitized, removed = self._sanitize_message_for_llm(message)
            sanitized_messages.append(sanitized)
            removed_blocks.extend(removed)

        summary = self._build_removed_summary(removed_blocks)
        if summary:
            # Attach metadata to the last user message for downstream UI usage
            for msg in reversed(sanitized_messages):
                if msg.role == "user":
                    channels = dict(msg.channels or {})
                    meta_entries = list(channels.get(FAST_AGENT_REMOVED_METADATA_CHANNEL, []))
                    meta_entries.extend(self._build_metadata_entries(removed_blocks))
                    channels[FAST_AGENT_REMOVED_METADATA_CHANNEL] = meta_entries
                    msg.channels = channels
                    break

        return sanitized_messages, summary

    def _sanitize_message_for_llm(
        self, message: PromptMessageExtended
    ) -> tuple[PromptMessageExtended, list[_RemovedBlock]]:
        """Return a sanitized copy of a message and any removed content blocks."""
        msg_copy = message.model_copy(deep=True)
        removed: list[_RemovedBlock] = []

        msg_copy.content = self._filter_block_list(
            list(msg_copy.content or []), removed, source="message"
        )

        if msg_copy.tool_results:
            new_tool_results: dict[str, CallToolResult] = {}
            for tool_id, tool_result in msg_copy.tool_results.items():
                original_blocks = list(tool_result.content or [])
                filtered_blocks = self._filter_block_list(
                    original_blocks,
                    removed,
                    source="tool_result",
                    tool_id=tool_id,
                )

                if filtered_blocks != original_blocks:
                    try:
                        updated_result = tool_result.model_copy(update={"content": filtered_blocks})
                    except AttributeError:
                        updated_result = CallToolResult(
                            content=filtered_blocks, isError=getattr(tool_result, "isError", False)
                        )
                else:
                    updated_result = tool_result

                new_tool_results[tool_id] = updated_result

            msg_copy.tool_results = new_tool_results

        if removed:
            channels = dict(msg_copy.channels or {})
            error_entries = list(channels.get(FAST_AGENT_ERROR_CHANNEL, []))
            error_entries.extend(self._build_error_channel_entries(removed))
            channels[FAST_AGENT_ERROR_CHANNEL] = error_entries
            msg_copy.channels = channels

        return msg_copy, removed

    def _filter_block_list(
        self,
        blocks: Sequence[ContentBlock],
        removed: list[_RemovedBlock],
        *,
        source: str,
        tool_id: str | None = None,
    ) -> list[ContentBlock]:
        kept: list[ContentBlock] = []
        for block in blocks or []:
            mime_type, category = self._extract_block_metadata(block)
            if self._block_supported(mime_type, category):
                kept.append(block)
            else:
                removed.append(
                    _RemovedBlock(
                        category=category,
                        mime_type=mime_type,
                        source=source,
                        tool_id=tool_id,
                        block=block,
                    )
                )
        return kept

    def _block_supported(self, mime_type: str | None, category: str) -> bool:
        """Determine if the current model can process a content block."""
        if category == "text":
            return True

        model_name = self._llm.model_name if self._llm else None
        if not model_name:
            return False

        if mime_type:
            return ModelDatabase.supports_mime(model_name, mime_type)

        if category == "vision":
            return ModelDatabase.supports_any_mime(
                model_name, ["image/jpeg", "image/png", "image/webp"]
            )

        if category == "document":
            return ModelDatabase.supports_mime(model_name, "application/pdf")

        return False

    def _extract_block_metadata(self, block: ContentBlock) -> tuple[str | None, str]:
        """Infer the MIME type and high-level category for a content block."""
        if isinstance(block, TextContent):
            return "text/plain", "text"

        if isinstance(block, TextResourceContents):
            mime = getattr(block, "mimeType", None) or "text/plain"
            return mime, "text"

        if isinstance(block, ImageContent):
            mime = getattr(block, "mimeType", None) or "image/*"
            return mime, "vision"

        if isinstance(block, EmbeddedResource):
            resource = getattr(block, "resource", None)
            mime = getattr(resource, "mimeType", None)
            if isinstance(resource, TextResourceContents) or (mime and is_text_mime_type(mime)):
                return mime or "text/plain", "text"
            if mime and mime.startswith("image/"):
                return mime, "vision"
            return mime, "document"

        if isinstance(block, ResourceLink):
            mime = getattr(block, "mimeType", None)
            if mime and mime.startswith("image/"):
                return mime, "vision"
            if mime and is_text_mime_type(mime):
                return mime, "text"
            return mime, "document"

        return None, "document"

    def _build_error_channel_entries(self, removed: list[_RemovedBlock]) -> list[ContentBlock]:
        """Create informative entries for the error channel."""
        entries: list[ContentBlock] = []
        model_name = self._llm.model_name if self._llm else None
        model_display = model_name or "current model"

        for item in removed:
            mime_display = item.mime_type or "unknown"
            category_label = self._category_label(item.category)
            if item.source == "message":
                source_label = "user content"
            elif item.tool_id:
                source_label = f"tool result '{item.tool_id}'"
            else:
                source_label = "tool result"

            message = (
                f"Removed unsupported {category_label} {source_label} ({mime_display}) "
                f"before sending to {model_display}."
            )
            entries.append(text_content(message))
            entries.append(item.block)

        return entries

    def _build_metadata_entries(self, removed: list[_RemovedBlock]) -> list[ContentBlock]:
        entries: list[ContentBlock] = []
        for item in removed:
            metadata_text = text_content(
                json.dumps(
                    {
                        "type": "fast-agent-removed",
                        "category": item.category,
                        "mime_type": item.mime_type,
                        "source": item.source,
                        "tool_id": item.tool_id,
                    }
                )
            )
            entries.append(metadata_text)
        return entries

    def _build_removed_summary(self, removed: list[_RemovedBlock]) -> RemovedContentSummary | None:
        if not removed:
            return None

        counts = Counter(item.category for item in removed)
        category_mimes: dict[str, tuple[str, ...]] = {}
        mime_accumulator: dict[str, set[str]] = defaultdict(set)

        for item in removed:
            mime_accumulator[item.category].add(item.mime_type or "unknown")

        for category, mimes in mime_accumulator.items():
            category_mimes[category] = tuple(sorted(mimes))

        alert_flags = frozenset(
            flag
            for category in counts
            for flag in (self._category_to_flag(category),)
            if flag is not None
        )

        model_name = self._llm.model_name if self._llm else None
        model_display = model_name or "current model"

        category_order = ["vision", "document", "other", "text"]
        segments: list[str] = []
        for category in category_order:
            if category not in counts:
                continue
            count = counts[category]
            mime_list = ", ".join(category_mimes.get(category, ()))
            label = self._category_label(category)
            plural = "s" if count != 1 else ""
            if mime_list:
                segments.append(f"{count} {label} block{plural} ({mime_list})")
            else:
                segments.append(f"{count} {label} block{plural}")

        # Append any remaining categories not covered in the preferred order
        for category, count in counts.items():
            if category in category_order:
                continue
            mime_list = ", ".join(category_mimes.get(category, ()))
            label = self._category_label(category)
            plural = "s" if count != 1 else ""
            if mime_list:
                segments.append(f"{count} {label} block{plural} ({mime_list})")
            else:
                segments.append(f"{count} {label} block{plural}")

        detail = "; ".join(segments) if segments else "unknown content"

        capability_labels = []
        for flag in alert_flags:
            match flag:
                case "V":
                    capability_labels.append("vision")
                case "D":
                    capability_labels.append("document")
                case "T":
                    capability_labels.append("text")

        capability_note = ""
        if capability_labels:
            unique_caps = ", ".join(sorted(set(capability_labels)))
            capability_note = f" Missing capability: {unique_caps}."

        message = (
            f"Removed unsupported content before sending to {model_display}: {detail}."
            f"{capability_note} Stored original content in '{FAST_AGENT_ERROR_CHANNEL}'."
        )

        return RemovedContentSummary(
            model_name=model_name,
            counts=dict(counts),
            category_mimes=category_mimes,
            alert_flags=alert_flags,
            message=message,
        )

    @staticmethod
    def _category_to_flag(category: str) -> str | None:
        mapping = {"text": "T", "document": "D", "vision": "V"}
        return mapping.get(category)

    @staticmethod
    def _category_label(category: str) -> str:
        if category == "vision":
            return "vision"
        if category == "document":
            return "document"
        if category == "text":
            return "text"
        return "content"

    @property
    def message_history(self) -> list[PromptMessageExtended]:
        """
        Return the agent's message history as PromptMessageExtended objects.

        This history can be used to transfer state between agents or for
        analysis and debugging purposes.

        Returns:
            List of PromptMessageExtended objects representing the conversation history
        """
        return self._message_history

    @property
    def template_messages(self) -> list[PromptMessageExtended]:
        """
        Return the template prefix of the message history.

        Templates are identified via the is_template flag and are expected to
        appear as a contiguous prefix of the history.
        """
        return [msg.model_copy(deep=True) for msg in self._template_prefix_messages()]

    def _template_prefix_messages(self) -> list[PromptMessageExtended]:
        """Return the leading messages marked as templates (non-copy)."""
        prefix: list[PromptMessageExtended] = []
        for msg in self._message_history:
            if msg.is_template:
                prefix.append(msg)
            else:
                break
        return prefix

    def pop_last_message(self) -> PromptMessageExtended | None:
        """Remove and return the most recent message from the conversation history."""
        if self._llm:
            return self._llm.pop_last_message()
        return None

    @property
    def usage_accumulator(self) -> UsageAccumulator | None:
        """
        Return the usage accumulator for tracking token usage across turns.

        Returns:
            UsageAccumulator object if LLM is attached, None otherwise
        """
        if self._llm:
            return self._llm.usage_accumulator
        return None

    @property
    def llm(self) -> FastAgentLLMProtocol:
        assert self._llm, "LLM is not attached"
        return self._llm

    # --- Default MCP-facing convenience methods (no-op for plain LLM agents) ---

    async def list_prompts(self, namespace: str | None = None) -> Mapping[str, list[Prompt]]:
        """Default: no prompts; return empty mapping."""
        return {}

    async def get_prompt(
        self,
        prompt_name: str,
        arguments: dict[str, str] | None = None,
        namespace: str | None = None,
    ) -> GetPromptResult:
        """Default: prompts unsupported; return empty GetPromptResult."""
        return GetPromptResult(description="", messages=[])

    async def list_resources(self, namespace: str | None = None) -> Mapping[str, list[str]]:
        """Default: no resources; return empty mapping."""
        return {}

    async def list_tools(self) -> ListToolsResult:
        """Default: no tools; return empty ListToolsResult."""
        return ListToolsResult(tools=[])

    async def list_mcp_tools(self, namespace: str | None = None) -> Mapping[str, list[Tool]]:
        """Default: no tools; return empty mapping."""
        return {}

    async def get_resource(
        self, resource_uri: str, namespace: str | None = None
    ) -> ReadResourceResult:
        """Default: resources unsupported; raise capability error."""
        raise NotImplementedError("Resources are not supported by this agent")

    async def with_resource(
        self,
        prompt_content: Union[str, PromptMessage, PromptMessageExtended],
        resource_uri: str,
        namespace: str | None = None,
    ) -> str:
        """Default: ignore resource, just send the prompt content."""
        return await self.send(prompt_content)

    @property
    def provider(self) -> Provider:
        return self.llm.provider

    def _merge_request_params(
        self,
        base_params: RequestParams | None,
        override_params: RequestParams | None,
        model_override: str | None = None,
    ) -> RequestParams | None:
        """
        Merge request parameters with proper precedence.

        Args:
            base_params: Base parameters (lower precedence)
            override_params: Override parameters (higher precedence)
            model_override: Optional model name to override

        Returns:
            Merged RequestParams or None if both inputs are None
        """
        if not base_params and not override_params:
            return None

        if not base_params:
            result = override_params.model_copy() if override_params else None
        else:
            result = base_params.model_copy()
            if override_params:
                # Merge only the explicitly set values from override_params
                for k, v in override_params.model_dump(exclude_unset=True).items():
                    if v is not None:
                        setattr(result, k, v)

        # Apply model override if specified
        if model_override and result:
            result.model = model_override

        return result

    async def agent_card(self) -> AgentCard:
        """
        Return an A2A card describing this Agent
        """
        from fast_agent.agents.llm_agent import DEFAULT_CAPABILITIES

        return AgentCard(
            skills=[],
            name=self._name,
            description=self.instruction,
            url=f"fast-agent://agents/{self._name}/",
            version="0.1",
            capabilities=DEFAULT_CAPABILITIES,
            # TODO -- get these from the _llm
            default_input_modes=["text/plain"],
            default_output_modes=["text/plain"],
            provider=None,
            documentation_url=None,
        )

    async def run_tools(self, request: PromptMessageExtended) -> PromptMessageExtended:
        return request

    async def show_assistant_message(
        self,
        message: PromptMessageExtended,
        bottom_items: list[str] | None = None,
        highlight_items: str | list[str] | None = None,
        max_item_length: int | None = None,
        name: str | None = None,
        model: str | None = None,
        additional_message: Union["Text", None] = None,
    ) -> None:
        pass<|MERGE_RESOLUTION|>--- conflicted
+++ resolved
@@ -9,12 +9,7 @@
 from typing import (
     TYPE_CHECKING,
     Any,
-<<<<<<< HEAD
-    Dict,
-    List,
-=======
     Callable,
->>>>>>> 4c4686dd
     Mapping,
     Sequence,
     Type,

"""
Agent implementation using the clean BaseAgent adapter.

This provides a streamlined implementation that adheres to AgentProtocol
while delegating LLM operations to an attached AugmentedLLMProtocol instance.
"""

from typing import TYPE_CHECKING, Any, Callable, Dict, List, Optional, TypeVar

from mcp_agent.agents.base_agent import BaseAgent
from mcp_agent.core.agent_types import AgentConfig
<<<<<<< HEAD
=======
from mcp_agent.core.interactive_prompt import InteractivePrompt
from mcp_agent.core.request_params import RequestParams
>>>>>>> d9abb145
from mcp_agent.human_input.types import HumanInputCallback
from mcp_agent.logging.logger import get_logger
from mcp_agent.mcp.interfaces import AugmentedLLMProtocol

if TYPE_CHECKING:
    from mcp_agent.context import Context

logger = get_logger(__name__)

# Define a TypeVar for AugmentedLLM and its subclasses
LLM = TypeVar("LLM", bound=AugmentedLLMProtocol)


class Agent(BaseAgent):
    """
    An Agent is an entity that has access to a set of MCP servers and can interact with them.
    Each agent should have a purpose defined by its instruction.

    This implementation provides a clean adapter that adheres to AgentProtocol
    while delegating LLM operations to an attached AugmentedLLMProtocol instance.
    """

    def __init__(
        self,
        config: AgentConfig,  # Can be AgentConfig or backward compatible str name
        functions: Optional[List[Callable]] = None,
        connection_persistence: bool = True,
        human_input_callback: Optional[HumanInputCallback] = None,
        context: Optional["Context"] = None,
        **kwargs: Dict[str, Any],
    ) -> None:
        # Initialize with BaseAgent constructor
        super().__init__(
            config=config,
            functions=functions,
            connection_persistence=connection_persistence,
            human_input_callback=human_input_callback,
            context=context,
            **kwargs,
<<<<<<< HEAD
=======
        )

    async def prompt(
        self, 
        default_prompt: str = "", 
        agent_name: Optional[str] = None,
        request_params: RequestParams | None = None
    ) -> str:
        """
        Start an interactive prompt session with this agent.

        Args:
            default: Default message to use when user presses enter
            agent_name: Ignored for single agents, included for API compatibility
            request_params: Optional request parameters

        Returns:
            The result of the interactive session
        """
        # Use the agent name as a string - ensure it's not the object itself
        agent_name_str = str(self.name)

        # Create agent_types dictionary with just this agent
        agent_types = {agent_name_str: self.agent_type}

        # Create the interactive prompt
        prompt = InteractivePrompt(agent_types=agent_types)

        # Define wrapper for send function
        async def send_wrapper(message, agent_name):
            return await self.send(message, request_params)

        # Start the prompt loop with just this agent
        return await prompt.prompt_loop(
            send_func=send_wrapper,
            default_agent=agent_name_str,
            available_agents=[agent_name_str],  # Only this agent
            prompt_provider=self,  # Pass self as the prompt provider since we implement the protocol
            default=default_prompt,
>>>>>>> d9abb145
        )<|MERGE_RESOLUTION|>--- conflicted
+++ resolved
@@ -9,11 +9,8 @@
 
 from mcp_agent.agents.base_agent import BaseAgent
 from mcp_agent.core.agent_types import AgentConfig
-<<<<<<< HEAD
-=======
 from mcp_agent.core.interactive_prompt import InteractivePrompt
 from mcp_agent.core.request_params import RequestParams
->>>>>>> d9abb145
 from mcp_agent.human_input.types import HumanInputCallback
 from mcp_agent.logging.logger import get_logger
 from mcp_agent.mcp.interfaces import AugmentedLLMProtocol
@@ -53,46 +50,4 @@
             human_input_callback=human_input_callback,
             context=context,
             **kwargs,
-<<<<<<< HEAD
-=======
-        )
-
-    async def prompt(
-        self, 
-        default_prompt: str = "", 
-        agent_name: Optional[str] = None,
-        request_params: RequestParams | None = None
-    ) -> str:
-        """
-        Start an interactive prompt session with this agent.
-
-        Args:
-            default: Default message to use when user presses enter
-            agent_name: Ignored for single agents, included for API compatibility
-            request_params: Optional request parameters
-
-        Returns:
-            The result of the interactive session
-        """
-        # Use the agent name as a string - ensure it's not the object itself
-        agent_name_str = str(self.name)
-
-        # Create agent_types dictionary with just this agent
-        agent_types = {agent_name_str: self.agent_type}
-
-        # Create the interactive prompt
-        prompt = InteractivePrompt(agent_types=agent_types)
-
-        # Define wrapper for send function
-        async def send_wrapper(message, agent_name):
-            return await self.send(message, request_params)
-
-        # Start the prompt loop with just this agent
-        return await prompt.prompt_loop(
-            send_func=send_wrapper,
-            default_agent=agent_name_str,
-            available_agents=[agent_name_str],  # Only this agent
-            prompt_provider=self,  # Pass self as the prompt provider since we implement the protocol
-            default=default_prompt,
->>>>>>> d9abb145
         )
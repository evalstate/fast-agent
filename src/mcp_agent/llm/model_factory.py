--- conflicted
+++ resolved
@@ -87,11 +87,8 @@
         "claude-3-opus-latest": Provider.ANTHROPIC,
         "deepseek-chat": Provider.DEEPSEEK,
         "gemini-2.0-flash": Provider.GOOGLE,
-<<<<<<< HEAD
-=======
         "gemini-2.5-flash-preview-04-17": Provider.GOOGLE,
         "gemini-2.5-pro-preview-03-25": Provider.GOOGLE,
->>>>>>> 2cf3ec8d
         #        "deepseek-reasoner": Provider.DEEPSEEK, reinstate on release
     }
 
@@ -108,11 +105,8 @@
         "deepseekv3": "deepseek-chat",
         "deepseek": "deepseek-chat",
         "gemini2": "gemini-2.0-flash",
-<<<<<<< HEAD
-=======
         "gemini25": "gemini-2.5-flash-preview-04-17",
         "gemini25pro": "gemini-2.5-pro-preview-03-25",
->>>>>>> 2cf3ec8d
     }
 
     # Mapping of providers to their LLM classes

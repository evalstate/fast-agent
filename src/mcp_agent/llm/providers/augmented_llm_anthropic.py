# region External Imports
import asyncio
import json
from typing import (
    TYPE_CHECKING,
    Any,
    List,
    Optional,
    Tuple,
    Type,
    cast,
)

from mcp.types import TextContent

if TYPE_CHECKING:
    from mcp import ListToolsResult

from anthropic import APIError, AsyncAnthropic, AuthenticationError
from anthropic.lib.streaming import AsyncMessageStream
from anthropic.types import (
    Message,
    MessageParam,
    TextBlock,
    TextBlockParam,
    ToolParam,
    ToolUseBlock,
    ToolUseBlockParam,
    Usage,
)
from mcp.types import (
    CallToolRequest,
    CallToolRequestParams,
    CallToolResult,
    ContentBlock,
)
from rich.text import Text

from mcp_agent.core.exceptions import ProviderKeyError

# endregion
# region Internal Imports
## Internal Imports -- Core
from mcp_agent.core.prompt import Prompt

## Internal Imports -- Progress
from mcp_agent.event_progress import ProgressAction
from mcp_agent.llm.augmented_llm import (
    AugmentedLLM,
    RequestParams,
)
from mcp_agent.llm.context_truncation_and_summarization import ContextTruncation

## Internal Imports -- LLM
from mcp_agent.llm.provider_types import Provider
from mcp_agent.llm.providers.multipart_converter_anthropic import AnthropicConverter
from mcp_agent.llm.providers.sampling_converter_anthropic import AnthropicSamplingConverter
from mcp_agent.llm.usage_tracking import TurnUsage
from mcp_agent.logging.logger import get_logger

<<<<<<< HEAD
## Internal Imports -- MCP
from mcp_agent.mcp.interfaces import ModelT
from mcp_agent.mcp.prompt_message_multipart import PromptMessageMultipart

# endregion


DEFAULT_ANTHROPIC_MODEL = "claude-3-7-sonnet-latest"
=======
DEFAULT_ANTHROPIC_MODEL = "claude-sonnet-4-0"
>>>>>>> 2603ecb7


class AnthropicAugmentedLLM(AugmentedLLM[MessageParam, Message]):
    """
    The basic building block of agentic systems is an LLM enhanced with augmentations
    such as retrieval, tools, and memory provided from a collection of MCP servers.
    Our current models can actively use these capabilities—generating their own search queries,
    selecting appropriate tools, and determining what information to retain.
    """

    # Anthropic-specific parameter exclusions
    ANTHROPIC_EXCLUDE_FIELDS = {
        AugmentedLLM.PARAM_MESSAGES,
        AugmentedLLM.PARAM_MODEL,
        AugmentedLLM.PARAM_SYSTEM_PROMPT,
        AugmentedLLM.PARAM_STOP_SEQUENCES,
        AugmentedLLM.PARAM_MAX_TOKENS,
        AugmentedLLM.PARAM_METADATA,
        AugmentedLLM.PARAM_USE_HISTORY,
        AugmentedLLM.PARAM_MAX_ITERATIONS,
        AugmentedLLM.PARAM_PARALLEL_TOOL_CALLS,
        AugmentedLLM.PARAM_TEMPLATE_VARS,
        AugmentedLLM.PARAM_CONTEXT_TRUNCATION_MODE,
        AugmentedLLM.PARAM_CONTEXT_TRUNCATION_LENGTH_LIMIT,
        AugmentedLLM.PARAM_REQUEST_DELAY_SECONDS,
    }

    def __init__(self, *args, **kwargs) -> None:
        # Initialize logger - keep it simple without name reference
        self.logger = get_logger(__name__)

        super().__init__(
            *args, provider=Provider.ANTHROPIC, type_converter=AnthropicSamplingConverter, **kwargs
        )

        self.client = self._initialize_client()  # Initialize the client once and reuse it

    def _initialize_client(self) -> AsyncAnthropic:
        """Initializes and returns the Anthropic API client."""
        try:
            api_key = self._api_key()
            base_url = self._base_url()
            if base_url and base_url.endswith("/v1"):
                base_url = base_url.rstrip("/v1")
            return AsyncAnthropic(api_key=api_key, base_url=base_url)
        except AuthenticationError as e:
            raise ProviderKeyError(
                "Invalid Anthropic API key",
                "The configured Anthropic API key was rejected.\nPlease check that your API key is valid and not expired.",
            ) from e

    def _initialize_default_params(self, kwargs: dict) -> RequestParams:
        """Initialize Anthropic-specific default parameters"""
        base_params = super()._initialize_default_params(kwargs)  # Get base defaults from parent (includes ModelDatabase lookup)
        base_params.model = kwargs.get("model", DEFAULT_ANTHROPIC_MODEL)  # Override with Anthropic-specific settings

        return base_params

    def _base_url(self) -> Optional[str]:
        assert self.context.config
        return self.context.config.anthropic.base_url if self.context.config.anthropic else None

    def _get_cache_mode(self) -> str:
        """Get the cache mode configuration. Default 'auto'
        """
        if self.context.config and self.context.config.anthropic:
            return self.context.config.anthropic.cache_mode
        return "auto"  # Default

    async def _prepare_tools(self, structured_model: Optional[Type[ModelT]] = None) -> List[ToolParam]:
        """Prepare tools for the API call, handling structured output mode."""
        if structured_model:

            return [
                ToolParam(
                    name="return_structured_output",
                    description="Return the response in the required JSON format",
                    input_schema=structured_model.model_json_schema(),
                )
            ]

        tool_list: ListToolsResult = await self.aggregator.list_tools()
        return [
            ToolParam(
                name=tool.name,
                description=tool.description or "",
                input_schema=tool.inputSchema,
            )
            for tool in tool_list.tools
        ]

    def _apply_system_cache(self, system_prompt: Any, cache_mode: str) -> Any:
        """
        Apply cache control to system prompt if cache mode allows it.
        Apply conversation caching. Returns number of cache blocks applied.
        """
        if cache_mode != "off" and isinstance(system_prompt, str) and system_prompt:
            self.logger.debug("Applied cache_control to system prompt (caches tools+system in one block)")
            return [{"type": "text", "text": system_prompt, "cache_control": {"type": "ephemeral"}}]
        
        if not isinstance(system_prompt, str):
            self.logger.debug(f"System prompt is not a string: {type(system_prompt)}")
        return system_prompt

    async def _apply_conversation_cache(self, messages: List[MessageParam], cache_mode: str) -> int:
        """Apply conversation caching if in auto mode. Returns number of cache blocks applied."""
        
        if cache_mode != "auto" or not self.history.should_apply_conversation_cache():
            return 0
        
        cache_updates = self.history.get_conversation_cache_updates()
        
        if cache_updates["remove"]:
            self.history.remove_cache_control_from_messages(messages, cache_updates["remove"])
            self.logger.debug(f"Removed conversation cache_control from positions {cache_updates['remove']}")

        if cache_updates["add"]:
            applied_count = self.history.add_cache_control_to_messages(messages, cache_updates["add"])
            if applied_count > 0:
                self.history.apply_conversation_cache_updates(cache_updates)
                self.logger.debug(f"Applied conversation cache_control to positions {cache_updates['add']} ({applied_count} blocks)")
                return applied_count
            else:
                self.logger.debug(f"Failed to apply conversation cache_control to positions {cache_updates['add']}")
        
        return 0

    def _check_cache_limit(self, conversation_cache_count: int, system_prompt: Any, cache_mode: str):
        """Warns if the number of cache blocks exceeds Anthropic's limit."""
        system_cache_count = 1 if cache_mode != "off" and system_prompt else 0
        total_cache_blocks = conversation_cache_count + system_cache_count
        if total_cache_blocks > 4:
            self.logger.warning(f"Total cache blocks ({total_cache_blocks}) exceeds Anthropic limit of 4")

    async def _process_structured_output(
        self,
        content_block: ToolUseBlock,
    ) -> Tuple[str, CallToolResult, TextContent]:
        """
        Process a structured output tool call from Anthropic.
        (For the special 'return_structured_output' tool call.)

        This handles the special case where Anthropic's model was forced to use
        a 'return_structured_output' tool via tool_choice. The tool input contains
        the JSON data we want, so we extract it and format it for display.

        Even though we don't call an external tool, we must create a CallToolResult
        to satisfy Anthropic's API requirement that every tool_use has a corresponding
        tool_result in the next message.

        Returns:
            Tuple of (tool_use_id, tool_result, content_block) for the structured data
        """
        tool_args = content_block.input
        tool_use_id = content_block.id
        
        # Show the formatted JSON response to the user
        json_response = json.dumps(tool_args, indent=2) 
        await self.show_assistant_message(json_response)

        structured_content = TextContent(type="text", text=json.dumps(tool_args))  # Create the content for responses

        tool_result = CallToolResult(isError=False, content=[structured_content])  # Create a CallToolResult to satisfy Anthropic's API requirements. This represents the "result" of our structured output "tool"

        return tool_use_id, tool_result, structured_content

    async def _process_regular_tool_call(
        self,
        content_block: ToolUseBlock,
        available_tools: List[ToolParam],
        is_first_tool: bool,
        message_text: str | Text,
    ) -> Tuple[str, CallToolResult]:
        """
        Process a regular MCP tool call via the MCP aggregator.
        """
        if is_first_tool:
            await self.show_assistant_message(
                message_text, 
                content_block.name
            )

        self.show_tool_call(
            available_tools=available_tools, 
            tool_name=content_block.name, 
            tool_args=content_block.input,
        )
        tool_call_request = CallToolRequest(
            method="tools/call",
            params=CallToolRequestParams(
                name=content_block.name, 
                arguments=content_block.input,
            ),
        )
        result = await self.call_tool(request=tool_call_request, tool_call_id=content_block.id)
        self.show_tool_result(result)
        return content_block.id, result

    async def _process_tool_calls(
        self,
        tool_uses: List[ToolUseBlock],
        available_tools: List[ToolParam],
        message_text: str | Text,
        structured_model: Optional[Type[ModelT]] = None,
    ) -> Tuple[List[Tuple[str, CallToolResult]], List[ContentBlock]]:
        """
        Process tool calls, handling both structured output and regular MCP tools.

        For structured output mode:
        - Extracts JSON data from the forced 'return_structured_output' tool
        - Does NOT create fake CallToolResults
        - Returns the JSON content directly

        For regular tools:
        - Calls actual MCP tools via the aggregator
        - Returns real CallToolResults
        """
        tool_results_for_api = []
        final_content_responses = []

        for tool_idx, content_block in enumerate(tool_uses):
            is_first_tool = tool_idx == 0

            if content_block.name == "return_structured_output" and structured_model:
                # Structured output: extract JSON, don't call external tools
                (
                    tool_use_id,
                    tool_result,
                    structured_content,
                ) = await self._process_structured_output(content_block=content_block)
                
                final_content_responses.append(structured_content)
                
                tool_results_for_api.append((tool_use_id, tool_result)) # Add to tool_results to satisfy Anthropic's API requirement for tool_result messages
            else:
                # Regular tool: call external MCP tool
                tool_use_id, tool_result = await self._process_regular_tool_call(
                    content_block=content_block, 
                    available_tools=available_tools, 
                    is_first_tool=is_first_tool, 
                    message_text=message_text,
                )

                final_content_responses.extend(tool_result.content)
                tool_results_for_api.append((tool_use_id, tool_result))

        return tool_results_for_api, final_content_responses

    def _prepare_request_payload(
        self, messages: List[MessageParam], params: RequestParams, tools: List[ToolParam], system_prompt: Any, structured_model: Optional[Type[ModelT]]
    ) -> dict:
        """Assembles the final dictionary of arguments for the Anthropic API call."""
        base_args = {
            "model": params.model,
            "messages": messages,
            "system": system_prompt,
            "stop_sequences": params.stopSequences,
            "tools": tools,
        }
        if structured_model:
            base_args["tool_choice"] = {"type": "tool", "name": "return_structured_output"}
        if params.maxTokens is not None:
            base_args["max_tokens"] = params.maxTokens
        
        # Use the base class method to merge remaining sampling parameters
        return self.prepare_provider_arguments(base_args, params, self.ANTHROPIC_EXCLUDE_FIELDS)

    async def execute_simple_api_call(self, message_string, max_tokens=2_000) -> str:
        model = self.default_request_params.model
        arguments = {
            "max_tokens": max_tokens,
            "messages": [{"role": "user", "content": message_string}],
            "model": model,
        }

        response = await self._execute_streaming_call(arguments=arguments, model=model)
        response_string = response.content[0].text

        return response_string
        
    async def _execute_streaming_call(self, arguments: dict, model: str) -> Message:
        """Executes the API call, processes the stream for real-time feedback, and returns the final message."""
        estimated_tokens = 0
        try:
            async with self.client.messages.stream(**arguments) as stream:
                async for event in stream:
                    if event.type == "content_block_delta" and event.delta.type == "text_delta":
                        estimated_tokens = self._update_streaming_progress(event.delta.text, model, estimated_tokens)
                    elif event.type == "message_delta" and hasattr(event, "usage"):
                        self._log_final_streaming_progress(event.usage.output_tokens, model)
                
                message = await stream.get_final_message()
                if hasattr(message, "usage") and message.usage:
                    self.logger.info(f"Streaming complete - Model: {model}, Input tokens: {message.usage.input_tokens}, Output tokens: {message.usage.output_tokens}")
                return message
        except AuthenticationError as e:
            raise ProviderKeyError("Invalid Anthropic API key was rejected during a call.", "Please check your API key.") from e
        except APIError as e:
            self.logger.error(f"Anthropic API Error: {e}", exc_info=True)
            
            return Message(  # Create a synthetic error message to avoid crashing the agent
                id="error", model="error", role="assistant", type="message",
                content=[TextBlock(type="text", text=f"Error during generation: {e}")],
                stop_reason="end_turn", usage=Usage(input_tokens=0, output_tokens=0)
            )
           
    async def _process_response_actions(
        self, response: Message, messages: List[MessageParam], available_tools: List[ToolParam], params: RequestParams, structured_model: Optional[Type[ModelT]]
    ) -> Tuple[str, List[ContentBlock], Optional[MessageParam]]:
        """
        Processes the final API message, handles actions based on stop_reason, and returns the outcome.
        Returns a tuple of (action, content_responses, next_message_to_append).
        """
        response_as_message_param = self.convert_message_to_message_param(response)
        
        text_content = "".join(
            [block.text for block in response.content if hasattr(block, "type") and block.type == "text"]
        )

        if response.stop_reason == "tool_use":
            tool_uses = [c for c in response.content if isinstance(c, ToolUseBlock)]
            if not tool_uses:
                return self.ACTIONS.STOP, [], response_as_message_param

            message_text = text_content or Text("the assistant requested tool calls", style="dim green italic")
            tool_results_for_api, tool_content = await self._process_tool_calls(
                tool_uses, available_tools, message_text, structured_model
            )
            
            # For structured output, we stop after getting the tool call result.
            if structured_model:
                return self.ACTIONS.STOP, tool_content, response_as_message_param
            
            # For regular tools, we create a tool_results message and continue the loop.
            tool_results_message = AnthropicConverter.create_tool_results_message(tool_results_for_api)
            return "CONTINUE_WITH_TOOLS", tool_content, tool_results_message

        # Handle all terminal states
        if response.stop_reason in ["end_turn", "stop_sequence"]:
            await self.show_assistant_message(text_content)
        elif response.stop_reason == "max_tokens":
            limit = f"({params.maxTokens})" if params.maxTokens else ""
            await self.show_assistant_message(Text(f"the assistant has reached the maximum token limit {limit}", style="dim green italic"))
        
        final_responses = [TextContent(type="text", text=text_content)] if text_content else []
        return self.ACTIONS.STOP, final_responses, response_as_message_param

    async def _process_stream(self, stream: AsyncMessageStream, model: str) -> Message:
        """Process the streaming response and display real-time token usage."""
        # Track estimated output tokens by counting text chunks
        estimated_tokens = 0

        # Process the raw event stream to get token counts
        async for event in stream:
            # Count tokens in real-time from content_block_delta events
            if (
                event.type == "content_block_delta"
                and hasattr(event, "delta")
                and event.delta.type == "text_delta"
            ):
                # Use base class method for token estimation and progress emission
                estimated_tokens = self._update_streaming_progress(
                    event.delta.text, model, estimated_tokens
                )

            # Also check for final message_delta events with actual usage info
            elif (
                event.type == "message_delta"
                and hasattr(event, "usage")
                and event.usage.output_tokens
            ):
                actual_tokens = event.usage.output_tokens
                # Emit final progress with actual token count
                token_str = str(actual_tokens).rjust(5)
                data = {
                    "progress_action": ProgressAction.STREAMING,
                    "model": model,
                    "agent_name": self.name,
                    "chat_turn": self.chat_turn(),
                    "details": token_str.strip(),
                }
                self.logger.info("Streaming progress", data=data)

        # Get the final message with complete usage data
        message = await stream.get_final_message()

        # Log final usage information
        if hasattr(message, "usage") and message.usage:
            self.logger.info(
                f"Streaming complete - Model: {model}, Input tokens: {message.usage.input_tokens}, Output tokens: {message.usage.output_tokens}"
            )

        return message

    async def _anthropic_completion(
        self,
        message_param: MessageParam,
        request_params: Optional[RequestParams] = None,
        structured_model: Optional[Type[ModelT]] = None,
    ) -> list[ContentBlock]:
        """
        Orchestrates the process of sending a prompt to Anthropic and handling the response.
        Process a query using an LLM and available tools.
        """
        # Initialization of History Incl. the New Message
        params = self.get_request_params(request_params)
        messages: List[MessageParam] = self.history.get(include_completion_history=params.use_history)
        messages.append(message_param)
        all_content_responses: List[ContentBlock] = []

        # System Prompt
        system_prompt = self.instruction or params.systemPrompt

        # Caching
        cache_mode = self._get_cache_mode()
        self.logger.debug(f"Anthropic cache_mode: {cache_mode}")

        available_tools = await self._prepare_tools(structured_model)

        for i in range(params.max_iterations):
            self._log_chat_progress(self.chat_turn(), model=params.model)

            if hasattr(params, "context_truncation_mode") and params.context_truncation_mode:
                # 1. Convert from Anthropic's format to your internal MCP format                
                multipart_messages = AnthropicConverter.convert_from_anthropic_list_to_multipart(messages)

                if hasattr(params, "context_truncation_length_limit") and params.context_truncation_length_limit:
                    token_limit_for_truncation = params.context_truncation_length_limit
                else:
                    token_limit_for_truncation = params.maxTokens

                # 2. Call the truncation manager to truncate the history if needed
                truncated_multipart: List[PromptMessageMultipart] = await ContextTruncation.truncate_if_required(
                    messages=multipart_messages,
                    truncation_mode=params.context_truncation_mode,
                    limit=token_limit_for_truncation,
                    model_name=params.model,
                    system_prompt=system_prompt,
                    provider=self,
                )

                # 3. If truncation occurred, convert back and update the messages list
                old_token_length = ContextTruncation._estimate_tokens(messages=multipart_messages, model=params.model, system_prompt="")
                new_token_length = ContextTruncation._estimate_tokens(messages=truncated_multipart, model=params.model, system_prompt="")

                if new_token_length < old_token_length:
                    self.logger.info(
                        f"History truncated from {old_token_length} to {new_token_length} tokens."
                    )
                    messages = AnthropicConverter.convert_from_multipart_to_anthropic_list(truncated_multipart)
            
            # 4. Apply Caching
            final_system_prompt = self._apply_system_cache(system_prompt=system_prompt, cache_mode=cache_mode)
            conversation_cache_count = await self._apply_conversation_cache(messages=messages, cache_mode=cache_mode)
            self._check_cache_limit(conversation_cache_count=conversation_cache_count, system_prompt=final_system_prompt, cache_mode=cache_mode)

            # 5. Build Payload and Execute API Call
            arguments = self._prepare_request_payload(
                messages=messages,
                params=params,
                tools=available_tools,
                system_prompt=final_system_prompt,
                structured_model=structured_model,
            )

            self.logger.debug(f"Prepared arguments for Anthropic API: {str(arguments)[:50]}")
            self.logger.debug(f"params: {params}")

            if params.request_delay_seconds > 0.0:
                self.logger.info(f"Sleeping for {self.PARAM_REQUEST_DELAY_SECONDS} seconds.")
                asyncio.sleep(self.PARAM_REQUEST_DELAY_SECONDS)
            response = await self._execute_streaming_call(
                arguments=arguments,
                model=params.model,
            )
            assistant_message = self.convert_message_to_message_param(response)
            messages.append(assistant_message)

            # 4. Track Usage
            if hasattr(response, "usage") and response.usage:
                turn_usage = TurnUsage.from_anthropic(
                    usage=response.usage,
                    model=params.model
                )
                self._finalize_turn_usage(turn_usage=turn_usage)

            # 5. Process Response and Determine Next Action
            action, new_content, tool_results_message = await self._process_response_actions(
                response=response,
                messages=messages,
                available_tools=available_tools,
                params=params,
                structured_model=structured_model,
            )
            if new_content:
                all_content_responses.extend(new_content)

            if tool_results_message:
                messages.append(tool_results_message)
            
            if action == self.ACTIONS.STOP:
                self.logger.debug(f"Iteration {i}: Stopping because action is {response.stop_reason}")
                break
        else:
            self.logger.warning(f"Exceeded max iterations ({params.max_iterations}) without stopping.")
            
        # 6. Finalize History
        # Apply cache control to system prompt
        if params.use_history:
            prompt_len = len(self.history.get(include_completion_history=False))
            self.history.set(messages[prompt_len:])

        self._log_chat_finished(model=params.model)
        return all_content_responses

    async def generate_messages(
        self,
        message_param: MessageParam,
        request_params: Optional[RequestParams] = None,
    ) -> PromptMessageMultipart:
        """
        Process a query using an LLM and available tools.
        The default implementation uses Claude as the LLM.
        Override this method to use a different LLM.
        """
        self._reset_turn_tool_calls()  # Reset tool call counter for new turn

        res = await self._anthropic_completion(
            message_param=message_param,
            request_params=request_params,
        )
        return Prompt.assistant(*res)

    def _prepare_and_set_history(self, multipart_messages: List[PromptMessageMultipart], is_template: bool) -> None:
        """Converts messages and adds them to history, applying prompt caching if applicable."""
        cache_mode = self._get_cache_mode()
        converted = []
        for msg in multipart_messages:
            anthropic_msg = AnthropicConverter.convert_to_anthropic(msg)
            # Apply caching to template messages
            if is_template and cache_mode in ["prompt", "auto"] and isinstance(anthropic_msg.get("content"), list):
                content_list = cast("list", anthropic_msg["content"])
                if content_list and isinstance(content_list[-1], dict):
                    content_list[-1]["cache_control"] = {"type": "ephemeral"}
                    self.logger.debug(f"Applied cache_control to template message with role {anthropic_msg.get('role')}")
            converted.append(anthropic_msg)
        self.history.extend(converted, is_prompt=is_template)

    async def _apply_prompt_provider_specific(
        self,
        multipart_messages: List["PromptMessageMultipart"],
        request_params: RequestParams | None = None,
        is_template: bool = False,
    ) -> PromptMessageMultipart:
        """Applies a prompt, handling history and generating a response if the last message is from the user."""
        last_message = multipart_messages[-1]  # Check the last message role      
        messages_to_add_to_history = (
            multipart_messages[:-1] if last_message.role == "user" else multipart_messages
        )
        self._prepare_and_set_history(messages_to_add_to_history, is_template)

        if last_message.role == "user":
            self.logger.debug("Last message in prompt is from user, generating assistant response")
            message_param = AnthropicConverter.convert_to_anthropic(last_message)
            return await self.generate_messages(message_param, request_params)
        
        self.logger.debug("Last message in prompt is from assistant, returning it directly.")
        return last_message

    async def _apply_prompt_provider_specific_structured(
        self,
        multipart_messages: List[PromptMessageMultipart],
        model: Type[ModelT],
        request_params: Optional[RequestParams] = None,
    ) -> Tuple[Optional[ModelT], PromptMessageMultipart]:
        """Applies a prompt and generates a structured (JSON) response.
        """
        last_message = multipart_messages[-1]  # Check the last message role
        
        messages_to_add_to_history = ( # Add all previous messages to history (or all messages if last is from assistant)
            multipart_messages[:-1] if last_message.role == "user" else multipart_messages
        )

        self._prepare_and_set_history(messages_to_add_to_history, is_template=False)

        if last_message.role == "user":
            self.logger.debug("Last message in prompt is from user, generating structured response")
            message_param = AnthropicConverter.convert_to_anthropic(last_message)
            response_content = await self._anthropic_completion(
                message_param=message_param, 
                request_params=request_params, 
                structured_model=model
            )

            for content in response_content:  # Extract the structured data from the response
                if content.type == "text":
                    try:    
                        data = json.loads(content.text)  # Parse the JSON response from the tool
                        parsed_model = model(**data)
                        return parsed_model, Prompt.assistant(content)
                    
                    except (json.JSONDecodeError, ValueError) as e:
                        self.logger.error(f"Failed to parse structured output: {e}")
                        return None, Prompt.assistant(content)
            
            return None, Prompt.assistant()  # If no valid response found


        # For assistant messages: Return the last message content
        self.logger.debug("Last message in prompt is from assistant, returning it directly")
        return None, last_message
    
    def _update_streaming_progress(
            self,
            text_chunk: str,
            model: str,
            estimated_tokens: int,
    ) -> int:
        """
        This calls a method on the parent class AugmentedLLM.
        """
        return super()._update_streaming_progress(text_chunk, model, estimated_tokens)



    def _show_usage(self, raw_usage: Usage, turn_usage: TurnUsage) -> None:
        # Print raw usage for debugging
        print(f"\n=== USAGE DEBUG ({turn_usage.model}) ===")
        print(f"Raw usage: {raw_usage}")
        print(
            f"Turn usage: input={turn_usage.input_tokens}, output={turn_usage.output_tokens}, current_context={turn_usage.current_context_tokens}"
        )
        print(
            f"Cache: read={turn_usage.cache_usage.cache_read_tokens}, write={turn_usage.cache_usage.cache_write_tokens}"
        )
        print(f"Effective input: {turn_usage.effective_input_tokens}")
        print(
            f"Accumulator: total_turns={self.usage_accumulator.turn_count}, cumulative_billing={self.usage_accumulator.cumulative_billing_tokens}, current_context={self.usage_accumulator.current_context_tokens}"
        )
        if self.usage_accumulator.context_usage_percentage:
            print(
                f"Context usage: {self.usage_accumulator.context_usage_percentage:.1f}% of {self.usage_accumulator.context_window_size}"
            )
        if self.usage_accumulator.cache_hit_rate:
            print(f"Cache hit rate: {self.usage_accumulator.cache_hit_rate:.1f}%")
        print("===========================\n")

    @classmethod
    def convert_message_to_message_param(
        cls, 
        message: Message, 
        **kwargs,
    ) -> MessageParam:
        """Convert a response object to an input parameter object to allow LLM calls to be chained."""
        content = []

        for content_block in message.content:
            if content_block.type == "text":
                content.append(TextBlockParam(type="text", text=content_block.text))
            elif content_block.type == "tool_use":
                content.append(
                    ToolUseBlockParam(
                        type="tool_use",
                        name=content_block.name,
                        input=content_block.input,
                        id=content_block.id,
                    )
                )

        return MessageParam(role="assistant", content=content, **kwargs)<|MERGE_RESOLUTION|>--- conflicted
+++ resolved
@@ -1,4 +1,3 @@
-# region External Imports
 import asyncio
 import json
 from typing import (
@@ -58,7 +57,6 @@
 from mcp_agent.llm.usage_tracking import TurnUsage
 from mcp_agent.logging.logger import get_logger
 
-<<<<<<< HEAD
 ## Internal Imports -- MCP
 from mcp_agent.mcp.interfaces import ModelT
 from mcp_agent.mcp.prompt_message_multipart import PromptMessageMultipart
@@ -66,10 +64,12 @@
 # endregion
 
 
-DEFAULT_ANTHROPIC_MODEL = "claude-3-7-sonnet-latest"
-=======
+## Internal Imports -- MCP
+
+# endregion
+
+
 DEFAULT_ANTHROPIC_MODEL = "claude-sonnet-4-0"
->>>>>>> 2603ecb7
 
 
 class AnthropicAugmentedLLM(AugmentedLLM[MessageParam, Message]):
@@ -123,8 +123,12 @@
 
     def _initialize_default_params(self, kwargs: dict) -> RequestParams:
         """Initialize Anthropic-specific default parameters"""
-        base_params = super()._initialize_default_params(kwargs)  # Get base defaults from parent (includes ModelDatabase lookup)
-        base_params.model = kwargs.get("model", DEFAULT_ANTHROPIC_MODEL)  # Override with Anthropic-specific settings
+        base_params = super()._initialize_default_params(
+            kwargs
+        )  # Get base defaults from parent (includes ModelDatabase lookup)
+        base_params.model = kwargs.get(
+            "model", DEFAULT_ANTHROPIC_MODEL
+        )  # Override with Anthropic-specific settings
 
         return base_params
 
@@ -133,16 +137,16 @@
         return self.context.config.anthropic.base_url if self.context.config.anthropic else None
 
     def _get_cache_mode(self) -> str:
-        """Get the cache mode configuration. Default 'auto'
-        """
+        """Get the cache mode configuration. Default 'auto'"""
         if self.context.config and self.context.config.anthropic:
             return self.context.config.anthropic.cache_mode
         return "auto"  # Default
 
-    async def _prepare_tools(self, structured_model: Optional[Type[ModelT]] = None) -> List[ToolParam]:
+    async def _prepare_tools(
+        self, structured_model: Optional[Type[ModelT]] = None
+    ) -> List[ToolParam]:
         """Prepare tools for the API call, handling structured output mode."""
         if structured_model:
-
             return [
                 ToolParam(
                     name="return_structured_output",
@@ -167,42 +171,56 @@
         Apply conversation caching. Returns number of cache blocks applied.
         """
         if cache_mode != "off" and isinstance(system_prompt, str) and system_prompt:
-            self.logger.debug("Applied cache_control to system prompt (caches tools+system in one block)")
+            self.logger.debug(
+                "Applied cache_control to system prompt (caches tools+system in one block)"
+            )
             return [{"type": "text", "text": system_prompt, "cache_control": {"type": "ephemeral"}}]
-        
+
         if not isinstance(system_prompt, str):
             self.logger.debug(f"System prompt is not a string: {type(system_prompt)}")
         return system_prompt
 
     async def _apply_conversation_cache(self, messages: List[MessageParam], cache_mode: str) -> int:
         """Apply conversation caching if in auto mode. Returns number of cache blocks applied."""
-        
+
         if cache_mode != "auto" or not self.history.should_apply_conversation_cache():
             return 0
-        
+
         cache_updates = self.history.get_conversation_cache_updates()
-        
+
         if cache_updates["remove"]:
             self.history.remove_cache_control_from_messages(messages, cache_updates["remove"])
-            self.logger.debug(f"Removed conversation cache_control from positions {cache_updates['remove']}")
+            self.logger.debug(
+                f"Removed conversation cache_control from positions {cache_updates['remove']}"
+            )
 
         if cache_updates["add"]:
-            applied_count = self.history.add_cache_control_to_messages(messages, cache_updates["add"])
+            applied_count = self.history.add_cache_control_to_messages(
+                messages, cache_updates["add"]
+            )
             if applied_count > 0:
                 self.history.apply_conversation_cache_updates(cache_updates)
-                self.logger.debug(f"Applied conversation cache_control to positions {cache_updates['add']} ({applied_count} blocks)")
+                self.logger.debug(
+                    f"Applied conversation cache_control to positions {cache_updates['add']} ({applied_count} blocks)"
+                )
                 return applied_count
             else:
-                self.logger.debug(f"Failed to apply conversation cache_control to positions {cache_updates['add']}")
-        
+                self.logger.debug(
+                    f"Failed to apply conversation cache_control to positions {cache_updates['add']}"
+                )
+
         return 0
 
-    def _check_cache_limit(self, conversation_cache_count: int, system_prompt: Any, cache_mode: str):
+    def _check_cache_limit(
+        self, conversation_cache_count: int, system_prompt: Any, cache_mode: str
+    ):
         """Warns if the number of cache blocks exceeds Anthropic's limit."""
         system_cache_count = 1 if cache_mode != "off" and system_prompt else 0
         total_cache_blocks = conversation_cache_count + system_cache_count
         if total_cache_blocks > 4:
-            self.logger.warning(f"Total cache blocks ({total_cache_blocks}) exceeds Anthropic limit of 4")
+            self.logger.warning(
+                f"Total cache blocks ({total_cache_blocks}) exceeds Anthropic limit of 4"
+            )
 
     async def _process_structured_output(
         self,
@@ -225,14 +243,18 @@
         """
         tool_args = content_block.input
         tool_use_id = content_block.id
-        
+
         # Show the formatted JSON response to the user
-        json_response = json.dumps(tool_args, indent=2) 
+        json_response = json.dumps(tool_args, indent=2)
         await self.show_assistant_message(json_response)
 
-        structured_content = TextContent(type="text", text=json.dumps(tool_args))  # Create the content for responses
-
-        tool_result = CallToolResult(isError=False, content=[structured_content])  # Create a CallToolResult to satisfy Anthropic's API requirements. This represents the "result" of our structured output "tool"
+        structured_content = TextContent(
+            type="text", text=json.dumps(tool_args)
+        )  # Create the content for responses
+
+        tool_result = CallToolResult(
+            isError=False, content=[structured_content]
+        )  # Create a CallToolResult to satisfy Anthropic's API requirements. This represents the "result" of our structured output "tool"
 
         return tool_use_id, tool_result, structured_content
 
@@ -247,20 +269,17 @@
         Process a regular MCP tool call via the MCP aggregator.
         """
         if is_first_tool:
-            await self.show_assistant_message(
-                message_text, 
-                content_block.name
-            )
+            await self.show_assistant_message(message_text, content_block.name)
 
         self.show_tool_call(
-            available_tools=available_tools, 
-            tool_name=content_block.name, 
+            available_tools=available_tools,
+            tool_name=content_block.name,
             tool_args=content_block.input,
         )
         tool_call_request = CallToolRequest(
             method="tools/call",
             params=CallToolRequestParams(
-                name=content_block.name, 
+                name=content_block.name,
                 arguments=content_block.input,
             ),
         )
@@ -300,16 +319,18 @@
                     tool_result,
                     structured_content,
                 ) = await self._process_structured_output(content_block=content_block)
-                
+
                 final_content_responses.append(structured_content)
-                
-                tool_results_for_api.append((tool_use_id, tool_result)) # Add to tool_results to satisfy Anthropic's API requirement for tool_result messages
+
+                tool_results_for_api.append(
+                    (tool_use_id, tool_result)
+                )  # Add to tool_results to satisfy Anthropic's API requirement for tool_result messages
             else:
                 # Regular tool: call external MCP tool
                 tool_use_id, tool_result = await self._process_regular_tool_call(
-                    content_block=content_block, 
-                    available_tools=available_tools, 
-                    is_first_tool=is_first_tool, 
+                    content_block=content_block,
+                    available_tools=available_tools,
+                    is_first_tool=is_first_tool,
                     message_text=message_text,
                 )
 
@@ -319,7 +340,12 @@
         return tool_results_for_api, final_content_responses
 
     def _prepare_request_payload(
-        self, messages: List[MessageParam], params: RequestParams, tools: List[ToolParam], system_prompt: Any, structured_model: Optional[Type[ModelT]]
+        self,
+        messages: List[MessageParam],
+        params: RequestParams,
+        tools: List[ToolParam],
+        system_prompt: Any,
+        structured_model: Optional[Type[ModelT]],
     ) -> dict:
         """Assembles the final dictionary of arguments for the Anthropic API call."""
         base_args = {
@@ -333,7 +359,7 @@
             base_args["tool_choice"] = {"type": "tool", "name": "return_structured_output"}
         if params.maxTokens is not None:
             base_args["max_tokens"] = params.maxTokens
-        
+
         # Use the base class method to merge remaining sampling parameters
         return self.prepare_provider_arguments(base_args, params, self.ANTHROPIC_EXCLUDE_FIELDS)
 
@@ -349,7 +375,7 @@
         response_string = response.content[0].text
 
         return response_string
-        
+
     async def _execute_streaming_call(self, arguments: dict, model: str) -> Message:
         """Executes the API call, processes the stream for real-time feedback, and returns the final message."""
         estimated_tokens = 0
@@ -357,36 +383,56 @@
             async with self.client.messages.stream(**arguments) as stream:
                 async for event in stream:
                     if event.type == "content_block_delta" and event.delta.type == "text_delta":
-                        estimated_tokens = self._update_streaming_progress(event.delta.text, model, estimated_tokens)
+                        estimated_tokens = self._update_streaming_progress(
+                            event.delta.text, model, estimated_tokens
+                        )
                     elif event.type == "message_delta" and hasattr(event, "usage"):
                         self._log_final_streaming_progress(event.usage.output_tokens, model)
-                
+
                 message = await stream.get_final_message()
                 if hasattr(message, "usage") and message.usage:
-                    self.logger.info(f"Streaming complete - Model: {model}, Input tokens: {message.usage.input_tokens}, Output tokens: {message.usage.output_tokens}")
+                    self.logger.info(
+                        f"Streaming complete - Model: {model}, Input tokens: {message.usage.input_tokens}, Output tokens: {message.usage.output_tokens}"
+                    )
                 return message
         except AuthenticationError as e:
-            raise ProviderKeyError("Invalid Anthropic API key was rejected during a call.", "Please check your API key.") from e
+            raise ProviderKeyError(
+                "Invalid Anthropic API key was rejected during a call.",
+                "Please check your API key.",
+            ) from e
         except APIError as e:
             self.logger.error(f"Anthropic API Error: {e}", exc_info=True)
-            
+
             return Message(  # Create a synthetic error message to avoid crashing the agent
-                id="error", model="error", role="assistant", type="message",
+                id="error",
+                model="error",
+                role="assistant",
+                type="message",
                 content=[TextBlock(type="text", text=f"Error during generation: {e}")],
-                stop_reason="end_turn", usage=Usage(input_tokens=0, output_tokens=0)
-            )
-           
+                stop_reason="end_turn",
+                usage=Usage(input_tokens=0, output_tokens=0),
+            )
+
     async def _process_response_actions(
-        self, response: Message, messages: List[MessageParam], available_tools: List[ToolParam], params: RequestParams, structured_model: Optional[Type[ModelT]]
+        self,
+        response: Message,
+        messages: List[MessageParam],
+        available_tools: List[ToolParam],
+        params: RequestParams,
+        structured_model: Optional[Type[ModelT]],
     ) -> Tuple[str, List[ContentBlock], Optional[MessageParam]]:
         """
         Processes the final API message, handles actions based on stop_reason, and returns the outcome.
         Returns a tuple of (action, content_responses, next_message_to_append).
         """
         response_as_message_param = self.convert_message_to_message_param(response)
-        
+
         text_content = "".join(
-            [block.text for block in response.content if hasattr(block, "type") and block.type == "text"]
+            [
+                block.text
+                for block in response.content
+                if hasattr(block, "type") and block.type == "text"
+            ]
         )
 
         if response.stop_reason == "tool_use":
@@ -394,17 +440,21 @@
             if not tool_uses:
                 return self.ACTIONS.STOP, [], response_as_message_param
 
-            message_text = text_content or Text("the assistant requested tool calls", style="dim green italic")
+            message_text = text_content or Text(
+                "the assistant requested tool calls", style="dim green italic"
+            )
             tool_results_for_api, tool_content = await self._process_tool_calls(
                 tool_uses, available_tools, message_text, structured_model
             )
-            
+
             # For structured output, we stop after getting the tool call result.
             if structured_model:
                 return self.ACTIONS.STOP, tool_content, response_as_message_param
-            
+
             # For regular tools, we create a tool_results message and continue the loop.
-            tool_results_message = AnthropicConverter.create_tool_results_message(tool_results_for_api)
+            tool_results_message = AnthropicConverter.create_tool_results_message(
+                tool_results_for_api
+            )
             return "CONTINUE_WITH_TOOLS", tool_content, tool_results_message
 
         # Handle all terminal states
@@ -412,8 +462,13 @@
             await self.show_assistant_message(text_content)
         elif response.stop_reason == "max_tokens":
             limit = f"({params.maxTokens})" if params.maxTokens else ""
-            await self.show_assistant_message(Text(f"the assistant has reached the maximum token limit {limit}", style="dim green italic"))
-        
+            await self.show_assistant_message(
+                Text(
+                    f"the assistant has reached the maximum token limit {limit}",
+                    style="dim green italic",
+                )
+            )
+
         final_responses = [TextContent(type="text", text=text_content)] if text_content else []
         return self.ACTIONS.STOP, final_responses, response_as_message_param
 
@@ -476,7 +531,9 @@
         """
         # Initialization of History Incl. the New Message
         params = self.get_request_params(request_params)
-        messages: List[MessageParam] = self.history.get(include_completion_history=params.use_history)
+        messages: List[MessageParam] = self.history.get(
+            include_completion_history=params.use_history
+        )
         messages.append(message_param)
         all_content_responses: List[ContentBlock] = []
 
@@ -493,16 +550,23 @@
             self._log_chat_progress(self.chat_turn(), model=params.model)
 
             if hasattr(params, "context_truncation_mode") and params.context_truncation_mode:
-                # 1. Convert from Anthropic's format to your internal MCP format                
-                multipart_messages = AnthropicConverter.convert_from_anthropic_list_to_multipart(messages)
-
-                if hasattr(params, "context_truncation_length_limit") and params.context_truncation_length_limit:
+                # 1. Convert from Anthropic's format to your internal MCP format
+                multipart_messages = AnthropicConverter.convert_from_anthropic_list_to_multipart(
+                    messages
+                )
+
+                if (
+                    hasattr(params, "context_truncation_length_limit")
+                    and params.context_truncation_length_limit
+                ):
                     token_limit_for_truncation = params.context_truncation_length_limit
                 else:
                     token_limit_for_truncation = params.maxTokens
 
                 # 2. Call the truncation manager to truncate the history if needed
-                truncated_multipart: List[PromptMessageMultipart] = await ContextTruncation.truncate_if_required(
+                truncated_multipart: List[
+                    PromptMessageMultipart
+                ] = await ContextTruncation.truncate_if_required(
                     messages=multipart_messages,
                     truncation_mode=params.context_truncation_mode,
                     limit=token_limit_for_truncation,
@@ -512,19 +576,33 @@
                 )
 
                 # 3. If truncation occurred, convert back and update the messages list
-                old_token_length = ContextTruncation._estimate_tokens(messages=multipart_messages, model=params.model, system_prompt="")
-                new_token_length = ContextTruncation._estimate_tokens(messages=truncated_multipart, model=params.model, system_prompt="")
+                old_token_length = ContextTruncation._estimate_tokens(
+                    messages=multipart_messages, model=params.model, system_prompt=""
+                )
+                new_token_length = ContextTruncation._estimate_tokens(
+                    messages=truncated_multipart, model=params.model, system_prompt=""
+                )
 
                 if new_token_length < old_token_length:
                     self.logger.info(
                         f"History truncated from {old_token_length} to {new_token_length} tokens."
                     )
-                    messages = AnthropicConverter.convert_from_multipart_to_anthropic_list(truncated_multipart)
-            
+                    messages = AnthropicConverter.convert_from_multipart_to_anthropic_list(
+                        truncated_multipart
+                    )
+
             # 4. Apply Caching
-            final_system_prompt = self._apply_system_cache(system_prompt=system_prompt, cache_mode=cache_mode)
-            conversation_cache_count = await self._apply_conversation_cache(messages=messages, cache_mode=cache_mode)
-            self._check_cache_limit(conversation_cache_count=conversation_cache_count, system_prompt=final_system_prompt, cache_mode=cache_mode)
+            final_system_prompt = self._apply_system_cache(
+                system_prompt=system_prompt, cache_mode=cache_mode
+            )
+            conversation_cache_count = await self._apply_conversation_cache(
+                messages=messages, cache_mode=cache_mode
+            )
+            self._check_cache_limit(
+                conversation_cache_count=conversation_cache_count,
+                system_prompt=final_system_prompt,
+                cache_mode=cache_mode,
+            )
 
             # 5. Build Payload and Execute API Call
             arguments = self._prepare_request_payload(
@@ -550,10 +628,7 @@
 
             # 4. Track Usage
             if hasattr(response, "usage") and response.usage:
-                turn_usage = TurnUsage.from_anthropic(
-                    usage=response.usage,
-                    model=params.model
-                )
+                turn_usage = TurnUsage.from_anthropic(usage=response.usage, model=params.model)
                 self._finalize_turn_usage(turn_usage=turn_usage)
 
             # 5. Process Response and Determine Next Action
@@ -569,13 +644,17 @@
 
             if tool_results_message:
                 messages.append(tool_results_message)
-            
+
             if action == self.ACTIONS.STOP:
-                self.logger.debug(f"Iteration {i}: Stopping because action is {response.stop_reason}")
+                self.logger.debug(
+                    f"Iteration {i}: Stopping because action is {response.stop_reason}"
+                )
                 break
         else:
-            self.logger.warning(f"Exceeded max iterations ({params.max_iterations}) without stopping.")
-            
+            self.logger.warning(
+                f"Exceeded max iterations ({params.max_iterations}) without stopping."
+            )
+
         # 6. Finalize History
         # Apply cache control to system prompt
         if params.use_history:
@@ -603,18 +682,26 @@
         )
         return Prompt.assistant(*res)
 
-    def _prepare_and_set_history(self, multipart_messages: List[PromptMessageMultipart], is_template: bool) -> None:
+    def _prepare_and_set_history(
+        self, multipart_messages: List[PromptMessageMultipart], is_template: bool
+    ) -> None:
         """Converts messages and adds them to history, applying prompt caching if applicable."""
         cache_mode = self._get_cache_mode()
         converted = []
         for msg in multipart_messages:
             anthropic_msg = AnthropicConverter.convert_to_anthropic(msg)
             # Apply caching to template messages
-            if is_template and cache_mode in ["prompt", "auto"] and isinstance(anthropic_msg.get("content"), list):
+            if (
+                is_template
+                and cache_mode in ["prompt", "auto"]
+                and isinstance(anthropic_msg.get("content"), list)
+            ):
                 content_list = cast("list", anthropic_msg["content"])
                 if content_list and isinstance(content_list[-1], dict):
                     content_list[-1]["cache_control"] = {"type": "ephemeral"}
-                    self.logger.debug(f"Applied cache_control to template message with role {anthropic_msg.get('role')}")
+                    self.logger.debug(
+                        f"Applied cache_control to template message with role {anthropic_msg.get('role')}"
+                    )
             converted.append(anthropic_msg)
         self.history.extend(converted, is_prompt=is_template)
 
@@ -625,7 +712,7 @@
         is_template: bool = False,
     ) -> PromptMessageMultipart:
         """Applies a prompt, handling history and generating a response if the last message is from the user."""
-        last_message = multipart_messages[-1]  # Check the last message role      
+        last_message = multipart_messages[-1]  # Check the last message role
         messages_to_add_to_history = (
             multipart_messages[:-1] if last_message.role == "user" else multipart_messages
         )
@@ -635,7 +722,7 @@
             self.logger.debug("Last message in prompt is from user, generating assistant response")
             message_param = AnthropicConverter.convert_to_anthropic(last_message)
             return await self.generate_messages(message_param, request_params)
-        
+
         self.logger.debug("Last message in prompt is from assistant, returning it directly.")
         return last_message
 
@@ -645,11 +732,10 @@
         model: Type[ModelT],
         request_params: Optional[RequestParams] = None,
     ) -> Tuple[Optional[ModelT], PromptMessageMultipart]:
-        """Applies a prompt and generates a structured (JSON) response.
-        """
+        """Applies a prompt and generates a structured (JSON) response."""
         last_message = multipart_messages[-1]  # Check the last message role
-        
-        messages_to_add_to_history = ( # Add all previous messages to history (or all messages if last is from assistant)
+
+        messages_to_add_to_history = (  # Add all previous messages to history (or all messages if last is from assistant)
             multipart_messages[:-1] if last_message.role == "user" else multipart_messages
         )
 
@@ -659,41 +745,36 @@
             self.logger.debug("Last message in prompt is from user, generating structured response")
             message_param = AnthropicConverter.convert_to_anthropic(last_message)
             response_content = await self._anthropic_completion(
-                message_param=message_param, 
-                request_params=request_params, 
-                structured_model=model
+                message_param=message_param, request_params=request_params, structured_model=model
             )
 
             for content in response_content:  # Extract the structured data from the response
                 if content.type == "text":
-                    try:    
+                    try:
                         data = json.loads(content.text)  # Parse the JSON response from the tool
                         parsed_model = model(**data)
                         return parsed_model, Prompt.assistant(content)
-                    
+
                     except (json.JSONDecodeError, ValueError) as e:
                         self.logger.error(f"Failed to parse structured output: {e}")
                         return None, Prompt.assistant(content)
-            
+
             return None, Prompt.assistant()  # If no valid response found
-
 
         # For assistant messages: Return the last message content
         self.logger.debug("Last message in prompt is from assistant, returning it directly")
         return None, last_message
-    
+
     def _update_streaming_progress(
-            self,
-            text_chunk: str,
-            model: str,
-            estimated_tokens: int,
+        self,
+        text_chunk: str,
+        model: str,
+        estimated_tokens: int,
     ) -> int:
         """
         This calls a method on the parent class AugmentedLLM.
         """
         return super()._update_streaming_progress(text_chunk, model, estimated_tokens)
-
-
 
     def _show_usage(self, raw_usage: Usage, turn_usage: TurnUsage) -> None:
         # Print raw usage for debugging
@@ -719,8 +800,8 @@
 
     @classmethod
     def convert_message_to_message_param(
-        cls, 
-        message: Message, 
+        cls,
+        message: Message,
         **kwargs,
     ) -> MessageParam:
         """Convert a response object to an input parameter object to allow LLM calls to be chained."""

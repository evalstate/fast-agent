import base64
from typing import Any, Dict, List, Tuple, Union

# Import necessary types from google.genai
from google.genai import types
from mcp.types import (
    BlobResourceContents,
    CallToolRequest,
    CallToolRequestParams,
    CallToolResult,
    EmbeddedResource,
    ImageContent,
    TextContent,
)

from mcp_agent.core.request_params import RequestParams
from mcp_agent.mcp.helpers.content_helpers import (
    get_image_data,
    get_text,
    is_image_content,
    is_resource_content,
    is_text_content,
)
from mcp_agent.mcp.prompt_message_multipart import PromptMessageMultipart
from mcp_agent.tools.tool_definition import ToolDefinition


class GoogleConverter:
    """
    Converts between fast-agent and google.genai data structures.
    """

    def _clean_schema_for_google(self, schema: Dict[str, Any]) -> Dict[str, Any]:
        """
        Recursively removes unsupported JSON schema keywords for google.genai.types.Schema.
        Specifically removes 'additionalProperties', '$schema', 'exclusiveMaximum', and 'exclusiveMinimum'.
        """
        cleaned_schema = {}
        unsupported_keys = {
            "additionalProperties",
            "$schema",
            "exclusiveMaximum",
            "exclusiveMinimum",
            # "title" is generally supported or ignored by Google's Schema, keep it for description if needed
        }
        # Only specific string formats are directly supported or need special handling by Google.
        # Others might be removed if they cause issues. For now, keeping most common.
        # Pydantic might generate "format": "date-time" which is fine.
        # "enum" itself is not a format, it's a keyword at the same level as type, description.
        # The previous 'supported_string_formats = {"enum", "date-time"}' was a bit misleading.
        # 'format' is a keyword. 'enum' is a separate keyword.

        for key, value in schema.items():
            if key in unsupported_keys:
                continue

            # Example: if Google's schema validation is strict about unknown 'format' values for strings:
            # if key == "format" and schema.get("type") == "string" and value not in {"date-time", ... /* other supported formats */}:
            #     continue

            if isinstance(value, dict):
                cleaned_schema[key] = self._clean_schema_for_google(value)
            elif isinstance(value, list):
                cleaned_schema[key] = [
                    self._clean_schema_for_google(item) if isinstance(item, dict) else item
                    for item in value
                ]
            else:
                cleaned_schema[key] = value
        return cleaned_schema

    def convert_to_google_content(
        self, messages: List[PromptMessageMultipart]
    ) -> List[types.Content]:
        """
        Converts a list of fast-agent PromptMessageMultipart to google.genai types.Content.
        Handles different roles and content types (text, images, PDF resources, and other generic resources).
        """
        google_contents: List[types.Content] = []
        for message in messages:
            parts: List[types.Part] = []
            for part_content in message.content:
                if is_text_content(part_content):
                    parts.append(types.Part.from_text(text=get_text(part_content) or ""))
                elif is_image_content(part_content):
                    assert isinstance(part_content, ImageContent)
                    image_bytes = base64.b64decode(get_image_data(part_content) or "")
                    parts.append(
                        types.Part.from_bytes(mime_type=part_content.mimeType, data=image_bytes)
                    )
                elif is_resource_content(part_content):
                    assert isinstance(part_content, EmbeddedResource)
                    if (
                        "application/pdf" == part_content.resource.mimeType
                        and hasattr(part_content.resource, "blob")
                        and isinstance(part_content.resource, BlobResourceContents)
                    ):
                        pdf_bytes = base64.b64decode(part_content.resource.blob)
                        parts.append(
                            types.Part.from_bytes(
                                mime_type=part_content.resource.mimeType or "application/pdf",
                                data=pdf_bytes,
                            )
                        )
                    else:
                        resource_text = None
                        if hasattr(part_content.resource, "text"):
                            resource_text = part_content.resource.text
                        elif (
                            hasattr(part_content.resource, "type")
                            and part_content.resource.type == "text"
                            and hasattr(part_content.resource, "text")
                        ):
                            resource_text = get_text(part_content.resource)

                        if resource_text is not None:
                            parts.append(types.Part.from_text(text=resource_text))
                        else:
                            uri_str = (
                                part_content.resource.uri
                                if hasattr(part_content.resource, "uri")
                                else "unknown_uri"
                            )
                            mime_str = (
                                part_content.resource.mimeType
                                if hasattr(part_content.resource, "mimeType")
                                else "unknown_mime"
                            )
                            parts.append(
                                types.Part.from_text(
                                    text=f"[Resource: {uri_str}, MIME: {mime_str}]"
                                )
                            )
            if parts:
                google_role = (
                    "user"
                    if message.role == "user"
                    else ("model" if message.role == "assistant" else "tool")
                )
                google_contents.append(types.Content(role=google_role, parts=parts))
        return google_contents

    def convert_to_google_tools(self, tools: List[ToolDefinition]) -> List[types.Tool]:
        """
        Converts a list of fast-agent ToolDefinition to google.genai types.Tool.
        The input schema for each tool is converted to Google's format.
        """
        google_tools: List[types.Tool] = []
        for tool in tools:
            # For tool parameters, the inputSchema itself is the root for $refs.
            google_params_schema = self.json_schema_to_google_schema(
                tool.inputSchema, root_schema=tool.inputSchema
            )

            function_declaration = types.FunctionDeclaration(
                name=tool.name,
                description=tool.description if tool.description else "",
                parameters=google_params_schema,
            )
            google_tools.append(types.Tool(function_declarations=[function_declaration]))
        return google_tools

    def _json_type_to_google_type(self, effective_json_type: str) -> types.Type:
        """Maps an effective JSON schema type (string) to google.generativeai.types.Type."""
        if effective_json_type == "string":
            return types.Type.STRING
        elif effective_json_type == "number":
            return types.Type.NUMBER
        elif effective_json_type == "integer":
            return types.Type.INTEGER
        elif effective_json_type == "boolean":
            return types.Type.BOOLEAN
        elif effective_json_type == "array":
            return types.Type.ARRAY
        elif effective_json_type == "object":
            return types.Type.OBJECT
        else:
            # Fallback for any other unexpected string type not caught by inference.
            # This case should ideally not be reached if inference is robust.
            return (
                types.Type.STRING
            )  # Defaulting to STRING might be safer than OBJECT if type is truly unknown.
            # Or raise ValueError(f"Unsupported effective JSON type: {effective_json_type}")

    def _resolve_ref(self, ref: str, root_schema: Dict[str, Any]) -> Dict[str, Any]:
        """
        Resolves a local JSON schema reference (e.g., '#/definitions/MyModel').
        Only supports references within the same schema document (root_schema).
        """
        if not ref.startswith("#/"):
            raise ValueError(
                f"Unsupported reference format: {ref}. Only local references starting with '#/' are supported."
            )

        path_parts = ref[2:].split("/")
        current_node = root_schema
        for part in path_parts:
            if isinstance(current_node, dict) and part in current_node:
                current_node = current_node[part]
            else:
                raise ValueError(
                    f"Reference '{ref}' not found in schema. Path part '{part}' is invalid in current node {current_node}."
                )
        if not isinstance(current_node, dict):
            raise ValueError(
                f"Reference '{ref}' did not resolve to a schema object (dict). Found: {type(current_node)}"
            )
        return current_node

    def json_schema_to_google_schema(
        self, json_schema_node: Dict[str, Any], root_schema: Dict[str, Any]
    ) -> types.Schema:
        """
        Recursively converts a JSON schema node (potentially with $refs) to a google.genai.types.Schema object.
        Handles type mapping, descriptions, nullability, enums, object properties, and array items.
        $refs are resolved against the root_schema.
        Unsupported JSON schema keywords are cleaned via _clean_schema_for_google.
        """
        current_processing_node = json_schema_node
        if "$ref" in json_schema_node:
            current_processing_node = self._resolve_ref(json_schema_node["$ref"], root_schema)
            # After resolving, we continue processing this resolved node.

        # Clean the node that we are actually processing (either original or resolved by $ref)
        cleaned_node = self._clean_schema_for_google(current_processing_node)

        original_node_type = cleaned_node.get(
            "type"
        )  # Type from the (resolved and cleaned) schema node
        enum_values = cleaned_node.get("enum")
        effective_json_type_str: str

        if original_node_type is None:
            if enum_values and all(
                isinstance(e, str) for e in enum_values
            ):  # Infer type string for string enums
                effective_json_type_str = "string"
            else:
                # Default to object if type is None and not a clear string enum (e.g. for schemas like {}).
                effective_json_type_str = "object"
        elif isinstance(original_node_type, list):
            # Handles nullable types like ["string", "null"]. Pick first non-null type.
            effective_json_type_str = next((t for t in original_node_type if t != "null"), "object")
        else:  # type is a single string
            effective_json_type_str = original_node_type

        google_type_enum = self._json_type_to_google_type(effective_json_type_str)

        description = cleaned_node.get("description") or cleaned_node.get(
            "title"
        )  # Use title as fallback for description

        is_nullable = False
        if isinstance(original_node_type, list) and "null" in original_node_type:
            is_nullable = True

        final_enum_values = cleaned_node.get("enum")
        if google_type_enum == types.Type.STRING and final_enum_values:
            final_enum_values = [
                str(val) for val in final_enum_values
            ]  # Ensure string enums are strings
        elif google_type_enum != types.Type.STRING and final_enum_values:
            # Non-string enums are not directly passed as Google's Schema enum currently expects strings.
            final_enum_values = None

        properties_map: Union[Dict[str, types.Schema], None] = None
        items_schema: Union[types.Schema, None] = None

        if google_type_enum == types.Type.OBJECT and "properties" in cleaned_node:
            properties_map = {
                key: self.json_schema_to_google_schema(prop_schema, root_schema)
                for key, prop_schema in cleaned_node["properties"].items()
            }
            # If properties_map becomes an empty dict (e.g. "properties": {}), it's passed as such.
            # types.Schema allows this.

        if google_type_enum == types.Type.ARRAY and "items" in cleaned_node:
            items_def = cleaned_node.get("items")
            if isinstance(items_def, dict):  # "items" must be a schema object
                items_schema = self.json_schema_to_google_schema(items_def, root_schema)
            # If "items" is not a dict, items_schema remains None.

        required_fields = cleaned_node.get("required")

        return types.Schema(
            type=google_type_enum,
            description=description,
            nullable=is_nullable,
            enum=final_enum_values,
            properties=properties_map,  # Pass properties_map (can be dict or None)
            items=items_schema,
            required=required_fields,
        )

    def convert_from_google_content(
        self, content: types.Content
    ) -> List[TextContent | ImageContent | EmbeddedResource | CallToolRequestParams]:
        """
        Converts google.genai types.Content from a model response to a list of
        fast-agent content types (TextContent, ImageContent, EmbeddedResource)
        or CallToolRequestParams if a function call is present.
        """
        fast_agent_parts: List[
            TextContent | ImageContent | EmbeddedResource | CallToolRequestParams
        ] = []
<<<<<<< HEAD
        if content.parts:
            for part in content.parts:
                if part.text:
                    fast_agent_parts.append(TextContent(type="text", text=part.text))
                elif part.function_call:
                    fast_agent_parts.append(
                        CallToolRequestParams(
                            name=part.function_call.name,
                            arguments=part.function_call.args,
                        )
=======

        if content is None or not hasattr(content, 'parts') or content.parts is None:
                    return [] # Google API response 'content' object is None. Cannot extract parts.

        for part in content.parts:
            if part.text:
                fast_agent_parts.append(TextContent(type="text", text=part.text))
            elif part.function_call:
                fast_agent_parts.append(
                    CallToolRequestParams(
                        name=part.function_call.name,
                        arguments=part.function_call.args,
>>>>>>> c77674bb
                    )
        return fast_agent_parts

    def convert_from_google_function_call(
        self, function_call: types.FunctionCall
    ) -> CallToolRequest:
        """
        Converts a single google.genai types.FunctionCall to a fast-agent CallToolRequest.
        """
        return CallToolRequest(
            method="tools/call",
            params=CallToolRequestParams(
                name=function_call.name,
                arguments=function_call.args,
            ),
        )

    def convert_function_results_to_google(
        self, tool_results: List[Tuple[str, CallToolResult]]
    ) -> List[types.Content]:
        """
        Converts a list of fast-agent tool results to google.genai types.Content
        with role 'tool'. Handles multimodal content (text, images, PDFs) in tool results,
        packaging them appropriately for Google's API.
        """
        google_tool_response_contents: List[types.Content] = []
        for tool_name, tool_result in tool_results:
            current_content_parts: List[types.Part] = []
            textual_outputs: List[str] = []
            media_parts: List[types.Part] = []  # For images, PDFs etc.

            for item in tool_result.content:
                if is_text_content(item):
                    textual_outputs.append(get_text(item) or "")
                elif is_image_content(item):
                    assert isinstance(item, ImageContent)
                    try:
                        image_bytes = base64.b64decode(get_image_data(item) or "")
                        media_parts.append(
                            types.Part.from_bytes(data=image_bytes, mime_type=item.mimeType)
                        )
                    except Exception as e:
                        textual_outputs.append(f"[Error processing image from tool result: {e}]")
                elif is_resource_content(item):
                    assert isinstance(item, EmbeddedResource)
                    if (  # Handle PDF resources specifically
                        "application/pdf" == item.resource.mimeType
                        and hasattr(item.resource, "blob")
                        and isinstance(item.resource, BlobResourceContents)
                    ):
                        try:
                            pdf_bytes = base64.b64decode(item.resource.blob)
                            media_parts.append(
                                types.Part.from_bytes(
                                    data=pdf_bytes,
                                    mime_type=item.resource.mimeType or "application/pdf",
                                )
                            )
                        except Exception as e:
                            textual_outputs.append(f"[Error processing PDF from tool result: {e}]")
                    else:  # Handle other generic resources or resources with text
                        resource_text = None
                        if hasattr(item.resource, "text"):
                            resource_text = item.resource.text
                        elif (
                            hasattr(item.resource, "type")
                            and item.resource.type == "text"
                            and hasattr(item.resource, "text")
                        ):
                            resource_text = get_text(item.resource)

                        if resource_text is not None:
                            textual_outputs.append(resource_text)
                        else:  # Fallback for unhandled resource types
                            uri_str = (
                                item.resource.uri
                                if hasattr(item.resource, "uri")
                                else "unknown_uri"
                            )
                            mime_str = (
                                item.resource.mimeType
                                if hasattr(item.resource, "mimeType")
                                else "unknown_mime"
                            )
                            textual_outputs.append(
                                f"[Unhandled Resource in Tool: {uri_str}, MIME: {mime_str}]"
                            )

            function_response_payload: Dict[str, Any] = {"tool_name": tool_name}
            if textual_outputs:
                function_response_payload["text_content"] = "\n".join(textual_outputs)

            # The main FunctionResponse part must contain the textual outputs.
            # Media parts are added separately to the content parts list for the tool response.
            fn_response_part = types.Part.from_function_response(
                name=tool_name, response=function_response_payload
            )
            current_content_parts.append(fn_response_part)
            if media_parts:
                current_content_parts.extend(media_parts)

            google_tool_response_contents.append(
                types.Content(role="tool", parts=current_content_parts)
            )
        return google_tool_response_contents

    def convert_request_params_to_google_config(
        self, request_params: RequestParams
    ) -> types.GenerateContentConfig:
        """
        Converts fast-agent RequestParams to google.genai types.GenerateContentConfig.
        Maps parameters like temperature, maxTokens, topK, topP, stopSequences,
        presence/frequency penalties, and systemPrompt.
        """
        config_args: Dict[str, Any] = {}
        if request_params.temperature is not None:
            config_args["temperature"] = request_params.temperature
        if request_params.maxTokens is not None:
            config_args["max_output_tokens"] = request_params.maxTokens
        if hasattr(request_params, "topK") and request_params.topK is not None:
            config_args["top_k"] = request_params.topK
        if hasattr(request_params, "topP") and request_params.topP is not None:
            config_args["top_p"] = request_params.topP
        if hasattr(request_params, "stopSequences") and request_params.stopSequences is not None:
            config_args["stop_sequences"] = request_params.stopSequences
        if (
            hasattr(request_params, "presencePenalty")
            and request_params.presencePenalty is not None
        ):
            config_args["presence_penalty"] = request_params.presencePenalty
        if (
            hasattr(request_params, "frequencyPenalty")
            and request_params.frequencyPenalty is not None
        ):
            config_args["frequency_penalty"] = request_params.frequencyPenalty
        if request_params.systemPrompt is not None:
            # Assuming systemPrompt maps to system_instruction for Google's API
            config_args["system_instruction"] = request_params.systemPrompt
        return types.GenerateContentConfig(**config_args)

    def convert_from_google_content_list(
        self, contents: List[types.Content]
    ) -> List[PromptMessageMultipart]:
        """
        Converts a list of google.genai types.Content to a list of fast-agent PromptMessageMultipart.
        """
        return [self._convert_from_google_content(content) for content in contents]

    def _convert_from_google_content(self, content: types.Content) -> PromptMessageMultipart:
        """
        Converts a single google.genai types.Content to a fast-agent PromptMessageMultipart.
        Handles different Google content parts (text, function_response, file_data) and roles.
        If the content is a model response with a function call, it's treated as an empty assistant message
        as the function call itself is handled separately.
        """
        if content.role == "model" and any(part.function_call for part in content.parts):
            # Function calls are typically extracted and handled by CallToolRequestParams,
            # so the main message content might be empty or represent precursor text.
            # Here, we return an empty assistant message if a function_call is present in any part.
            return PromptMessageMultipart(role="assistant", content=[])

        fast_agent_parts: List[
            TextContent
            | ImageContent
            | EmbeddedResource
            | CallToolRequestParams  # Though CallToolRequestParams won't be added here due to above check
        ] = []
        for part in content.parts:
            if part.text:
                fast_agent_parts.append(TextContent(type="text", text=part.text))
            elif part.function_response:
                response_data = part.function_response.response
                if isinstance(response_data, dict) and "text_content" in response_data:
                    response_text = str(response_data["text_content"])
                else:
                    response_text = str(
                        response_data
                    )  # Fallback if response is not a dict or no "text_content"
                fast_agent_parts.append(TextContent(type="text", text=response_text))
            elif part.file_data:  # Convert file_data to a generic EmbeddedResource with TextContent
                fast_agent_parts.append(
                    EmbeddedResource(
                        type="resource",
                        resource=TextContent(
                            uri=part.file_data.file_uri,
                            mimeType=part.file_data.mime_type,
                            text=f"[Resource: {part.file_data.file_uri}, MIME: {part.file_data.mime_type}]",  # Placeholder text
                        ),
                    )
                )

        fast_agent_role = (
            "user" if content.role == "user" else "assistant"
        )  # Default to assistant for "model" or "tool" roles not caught above
        return PromptMessageMultipart(role=fast_agent_role, content=fast_agent_parts)<|MERGE_RESOLUTION|>--- conflicted
+++ resolved
@@ -303,21 +303,9 @@
         fast_agent_parts: List[
             TextContent | ImageContent | EmbeddedResource | CallToolRequestParams
         ] = []
-<<<<<<< HEAD
-        if content.parts:
-            for part in content.parts:
-                if part.text:
-                    fast_agent_parts.append(TextContent(type="text", text=part.text))
-                elif part.function_call:
-                    fast_agent_parts.append(
-                        CallToolRequestParams(
-                            name=part.function_call.name,
-                            arguments=part.function_call.args,
-                        )
-=======
-
-        if content is None or not hasattr(content, 'parts') or content.parts is None:
-                    return [] # Google API response 'content' object is None. Cannot extract parts.
+
+        if content is None or not hasattr(content, "parts") or content.parts is None:
+            return []  # Google API response 'content' object is None. Cannot extract parts.
 
         for part in content.parts:
             if part.text:
@@ -327,8 +315,8 @@
                     CallToolRequestParams(
                         name=part.function_call.name,
                         arguments=part.function_call.args,
->>>>>>> c77674bb
                     )
+                )
         return fast_agent_parts
 
     def convert_from_google_function_call(

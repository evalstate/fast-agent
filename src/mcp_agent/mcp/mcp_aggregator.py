--- conflicted
+++ resolved
@@ -139,7 +139,10 @@
 
     def _create_progress_callback(self, server_name: str, tool_name: str) -> "ProgressFnT":
         """Create a progress callback function for tool execution."""
-        async def progress_callback(progress: float, total: float | None, message: str | None) -> None:
+
+        async def progress_callback(
+            progress: float, total: float | None, message: str | None
+        ) -> None:
             """Handle progress notifications from MCP tool execution."""
             logger.info(
                 "Tool progress update",
@@ -153,6 +156,7 @@
                     "details": message or "",  # Put the message in details column
                 },
             )
+
         return progress_callback
 
     async def close(self) -> None:
@@ -508,31 +512,28 @@
         async def try_execute(client: ClientSession):
             try:
                 method = getattr(client, method_name)
-                
+
                 # Get metadata from context for tool, resource, and prompt calls
                 metadata = None
                 if method_name in ["call_tool", "read_resource", "get_prompt"]:
                     from mcp_agent.llm.augmented_llm import _mcp_metadata_var
+
                     metadata = _mcp_metadata_var.get()
-                
+
                 # Prepare kwargs
                 kwargs = method_args or {}
                 if metadata:
                     kwargs["_meta"] = metadata
-                
+
                 # For call_tool method, check if we need to add progress_callback
                 if method_name == "call_tool" and progress_callback:
                     # The call_tool method signature includes progress_callback parameter
                     return await method(progress_callback=progress_callback, **kwargs)
                 else:
-<<<<<<< HEAD
-                    return await method(**(method_args or {}))
+                    return await method(**(kwargs or {}))
             except ConnectionError:
                 # Let ConnectionError pass through for reconnection logic
                 raise
-=======
-                    return await method(**kwargs)
->>>>>>> d9abb145
             except Exception as e:
                 error_msg = (
                     f"Failed to {method_name} '{operation_name}' on server '{server_name}': {e}"
@@ -576,15 +577,19 @@
         except ConnectionError:
             # Server offline - attempt reconnection
             from mcp_agent import console
-            console.console.print(f"[dim yellow]MCP server {server_name} reconnecting...[/dim yellow]")
-            
+
+            console.console.print(
+                f"[dim yellow]MCP server {server_name} reconnecting...[/dim yellow]"
+            )
+
             try:
                 if self.connection_persistence:
                     # Force disconnect and create fresh connection
                     await self._persistent_connection_manager.disconnect_server(server_name)
                     import asyncio
+
                     await asyncio.sleep(0.1)
-                    
+
                     server_connection = await self._persistent_connection_manager.get_server(
                         server_name, client_session_factory=MCPAgentClientSession
                     )
@@ -595,14 +600,16 @@
                         server_name, server_registry=self.context.server_registry
                     ) as client:
                         result = await try_execute(client)
-                
+
                 # Success!
                 console.console.print(f"[dim green]MCP server {server_name} online[/dim green]")
                 return result
-                
+
             except Exception:
                 # Reconnection failed
-                console.console.print(f"[dim red]MCP server {server_name} offline - failed to reconnect[/dim red]")
+                console.console.print(
+                    f"[dim red]MCP server {server_name} offline - failed to reconnect[/dim red]"
+                )
                 error_msg = f"MCP server {server_name} offline - failed to reconnect"
                 if error_factory:
                     return error_factory(error_msg)
@@ -631,7 +638,7 @@
             # Try to match against known server names, handling server names with hyphens
             for server_name in self.server_names:
                 if name.startswith(f"{server_name}{SEP}"):
-                    local_name = name[len(server_name) + len(SEP):]
+                    local_name = name[len(server_name) + len(SEP) :]
                     return server_name, local_name
 
             # If no server name matched, it might be a tool with a hyphen in its name
@@ -678,10 +685,10 @@
         with tracer.start_as_current_span(f"MCP Tool: {server_name}/{local_tool_name}"):
             trace.get_current_span().set_attribute("tool_name", local_tool_name)
             trace.get_current_span().set_attribute("server_name", server_name)
-            
+
             # Create progress callback for this tool execution
             progress_callback = self._create_progress_callback(server_name, local_tool_name)
-            
+
             return await self._execute_on_server(
                 server_name=server_name,
                 operation_type="tool",
@@ -1291,11 +1298,11 @@
     async def list_mcp_tools(self, server_name: str | None = None) -> Dict[str, List[Tool]]:
         """
         List available tools from one or all servers, grouped by server name.
-        
+
         Args:
             server_name: Optional server name to list tools from. If not provided,
                         lists tools from all servers.
-        
+
         Returns:
             Dictionary mapping server names to lists of Tool objects (with original names, not namespaced)
         """
@@ -1304,7 +1311,7 @@
 
         results: Dict[str, List[Tool]] = {}
 
-        # Get the list of servers to check  
+        # Get the list of servers to check
         servers_to_check = [server_name] if server_name else self.server_names
 
         # For each server, try to list its tools

--- conflicted
+++ resolved
@@ -30,12 +30,9 @@
     "a2a-types>=0.1.0",
     "opentelemetry-instrumentation-openai>=0.39.3",
     "opentelemetry-instrumentation-anthropic>=0.39.3",
-<<<<<<< HEAD
     "google-genai",
     "opentelemetry-instrumentation-google-genai>=0.2b0",
-=======
     "tensorzero>=2025.4.7",
->>>>>>> ad7251fe
 ]
 
 [project.optional-dependencies]

--- conflicted
+++ resolved
@@ -29,20 +29,14 @@
     "prompt-toolkit>=3.0.50",
     "aiohttp>=3.11.13",
     "a2a-types>=0.1.0",
-<<<<<<< HEAD
-    "opentelemetry-instrumentation-openai>=0.39.3",
-    "opentelemetry-instrumentation-anthropic>=0.39.3",
+    "opentelemetry-instrumentation-openai>=0.39.3; python_version >= '3.10' and python_version < '4.0'",
+    "opentelemetry-instrumentation-anthropic>=0.39.3; python_version >= '3.10' and python_version < '4.0'",
+    "opentelemetry-instrumentation-mcp>=0.40.3; python_version >= '3.10' and python_version < '4.0'",
     "google-genai",
     "opentelemetry-instrumentation-google-genai>=0.2b0",
     "tensorzero>=2025.4.7",
     "google-genai",
     "opentelemetry-instrumentation-google-genai>=0.2b0",
-=======
-    "opentelemetry-instrumentation-openai>=0.39.3; python_version >= '3.10' and python_version < '4.0'",
-    "opentelemetry-instrumentation-anthropic>=0.39.3; python_version >= '3.10' and python_version < '4.0'",
-    "tensorzero>=2025.4.7",
-    "opentelemetry-instrumentation-mcp>=0.40.3; python_version >= '3.10' and python_version < '4.0'",
->>>>>>> 94d6dc01
 ]
 
 [project.optional-dependencies]

--- conflicted
+++ resolved
@@ -24,17 +24,16 @@
     "pyyaml>=6.0.2",
     "rich>=13.9.4",
     "typer>=0.15.1",
+    "numpy>=2.2.1",
+    "scikit-learn>=1.6.0",
     "anthropic>=0.49.0",
     "openai>=1.63.2",
     "prompt-toolkit>=3.0.50",
     "aiohttp>=3.11.13",
     "a2a-types>=0.1.0",
-<<<<<<< HEAD
-    "tensorzero>=2025.4.7",
-=======
     "opentelemetry-instrumentation-openai>=0.39.3",
     "opentelemetry-instrumentation-anthropic>=0.39.3",
->>>>>>> ab81ea32
+    "tensorzero>=2025.4.7",
 ]
 
 [project.optional-dependencies]

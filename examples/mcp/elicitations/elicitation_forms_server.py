"""
MCP Server for Basic Elicitation Forms Demo

This server provides various elicitation resources that demonstrate
different form types and validation patterns.
"""

import logging
import sys
<<<<<<< HEAD
from typing import List, Optional, TypedDict
=======
>>>>>>> 72deed8b

from mcp import ReadResourceResult
from mcp.server.elicitation import (
    AcceptedElicitation,
    CancelledElicitation,
    DeclinedElicitation,
)
from mcp.server.fastmcp import FastMCP
from mcp.types import TextResourceContents
from pydantic import AnyUrl, BaseModel, Field

# Configure logging
logging.basicConfig(
    level=logging.INFO,
    format="%(asctime)s - %(name)s - %(levelname)s - %(message)s",
    stream=sys.stderr,
)
logger = logging.getLogger("elicitation_forms_server")

# Create MCP server
mcp = FastMCP("Elicitation Forms Demo Server", log_level="INFO")


class TitledEnumOption(TypedDict):
    """Type definition for oneOf/anyOf schema options."""

    const: str
    title: str


def _create_enum_schema_options(data: dict[str, str]) -> list[TitledEnumOption]:
    """Convert a dictionary to oneOf/anyOf schema format.

    Args:
        data: Dictionary mapping enum values to display titles

    Returns:
        List of schema options with 'const' and 'title' fields

    Example:
        >>> _create_enum_schema_options({"dark": "Dark Mode", "light": "Light Mode"})
        [{"const": "dark", "title": "Dark Mode"}, {"const": "light", "title": "Light Mode"}]
    """
    return [{"const": k, "title": v} for k, v in data.items()]


@mcp.resource(uri="elicitation://event-registration")
async def event_registration() -> ReadResourceResult:
    """Register for a tech conference event."""
    workshop_names = {
        "ai_basics": "AI Fundamentals",
        "llm_apps": "Building LLM Applications",
        "prompt_eng": "Prompt Engineering",
        "rag_systems": "RAG Systems",
        "fine_tuning": "Model Fine-tuning",
        "deployment": "Production Deployment",
    }

    class EventRegistration(BaseModel):
        name: str = Field(description="Your full name", min_length=2, max_length=100)
        email: str = Field(description="Your email address", json_schema_extra={"format": "email"})
        company_website: str | None = Field(
            None, description="Your company website (optional)", json_schema_extra={"format": "uri"}
        )
        event_date: str = Field(
            description="Which event date works for you?", json_schema_extra={"format": "date"}
        )
<<<<<<< HEAD
        workshops: List[str] = Field(
            default=["ai_basics", "llm_apps"],
            description="Select workshops to attend (2-4 required)",
            min_length=2,
            max_length=4,
            json_schema_extra={"items": {"type": "string", "anyOf": _create_enum_schema_options(workshop_names)}},
        )
        dietary_requirements: Optional[str] = Field(
=======
        dietary_requirements: str | None = Field(
>>>>>>> 72deed8b
            None, description="Any dietary requirements? (optional)", max_length=200
        )

    result = await mcp.get_context().elicit(
        "Register for the fast-agent conference - fill out your details",
        schema=EventRegistration,
    )

    match result:
        case AcceptedElicitation(data=data):
            lines = [
                f"✅ Registration confirmed for {data.name}",
                f"📧 Email: {data.email}",
                f"🏢 Company: {data.company_website or 'Not provided'}",
                f"📅 Event Date: {data.event_date}",
                f"🍽️ Dietary Requirements: {data.dietary_requirements or 'None'}",
                f"🎓 Workshops ({len(data.workshops)} selected):",
            ]
            for workshop in data.workshops:
                lines.append(f"   • {workshop_names.get(workshop, workshop)}")
            response = "\n".join(lines)
        case DeclinedElicitation():
            response = "Registration declined - no ticket reserved"
        case CancelledElicitation():
            response = "Registration cancelled - please try again later"

    return ReadResourceResult(
        contents=[
            TextResourceContents(
                mimeType="text/plain", uri=AnyUrl("elicitation://event-registration"), text=response
            )
        ]
    )


@mcp.resource(uri="elicitation://product-review")
async def product_review() -> ReadResourceResult:
    """Submit a product review with rating and comments."""
    categories = {
        "electronics": "Electronics",
        "books": "Books & Media",
        "clothing": "Clothing",
        "home": "Home & Garden",
        "sports": "Sports & Outdoors",
    }

    class ProductReview(BaseModel):
        rating: int = Field(description="Rate this product (1-5 stars)", ge=1, le=5)
        satisfaction: float = Field(
            description="Overall satisfaction score (0.0-10.0)", ge=0.0, le=10.0
        )
        category: str = Field(
            description="What type of product is this?",
            json_schema_extra={"oneOf": _create_enum_schema_options(categories)},
        )
        review_text: str = Field(
            description="Tell us about your experience",
            default="""Great product!
Here's what I loved:

- Excellent build quality
- Fast shipping
- Works as advertised

One minor issue:
- Instructions could be clearer

Overall, highly recommended!""",
            min_length=10,
            max_length=1000
        )

    result = await mcp.get_context().elicit(
        "Share your product review - Help others make informed decisions!",
        schema=ProductReview,
    )

    match result:
        case AcceptedElicitation(data=data):
            stars = "⭐" * data.rating
            lines = [
                "🎯 Product Review Submitted!",
                f"⭐ Rating: {stars} ({data.rating}/5)",
                f"📊 Satisfaction: {data.satisfaction}/10.0",
                f"📦 Category: {categories.get(data.category, data.category)}",
                f"💬 Review: {data.review_text}",
            ]
            response = "\n".join(lines)
        case DeclinedElicitation():
            response = "Review declined - no feedback submitted"
        case CancelledElicitation():
            response = "Review cancelled - you can submit it later"

    return ReadResourceResult(
        contents=[
            TextResourceContents(
                mimeType="text/plain", uri=AnyUrl("elicitation://product-review"), text=response
            )
        ]
    )


@mcp.resource(uri="elicitation://account-settings")
async def account_settings() -> ReadResourceResult:
    """Configure your account settings and preferences."""

    themes = {"light": "Light Theme", "dark": "Dark Theme", "auto": "Auto (System)"}

    class AccountSettings(BaseModel):
        email_notifications: bool = Field(True, description="Receive email notifications?")
        marketing_emails: bool = Field(False, description="Subscribe to marketing emails?")
        theme: str = Field(
            "dark",
            description="Choose your preferred theme",
            json_schema_extra={"oneOf": _create_enum_schema_options(themes)},
        )
        privacy_public: bool = Field(False, description="Make your profile public?")
        items_per_page: int = Field(
            25, description="Items to show per page (10-100)", ge=10, le=100
        )

    result = await mcp.get_context().elicit("Update your account settings", schema=AccountSettings)

    match result:
        case AcceptedElicitation(data=data):
            lines = [
                "⚙️ Account Settings Updated!",
                f"📧 Email notifications: {'On' if data.email_notifications else 'Off'}",
                f"📬 Marketing emails: {'On' if data.marketing_emails else 'Off'}",
                f"🎨 Theme: {themes.get(data.theme, data.theme)}",
                f"👥 Public profile: {'Yes' if data.privacy_public else 'No'}",
                f"📄 Items per page: {data.items_per_page}",
            ]
            response = "\n".join(lines)
        case DeclinedElicitation():
            response = "Settings unchanged - keeping current preferences"
        case CancelledElicitation():
            response = "Settings update cancelled"

    return ReadResourceResult(
        contents=[
            TextResourceContents(
                mimeType="text/plain", uri=AnyUrl("elicitation://account-settings"), text=response
            )
        ]
    )


@mcp.resource(uri="elicitation://service-appointment")
async def service_appointment() -> ReadResourceResult:
    """Schedule a car service appointment."""

    class ServiceAppointment(BaseModel):
        customer_name: str = Field(description="Your full name", min_length=2, max_length=50)
        phone_number: str = Field(
            "555-", description="Contact phone number", min_length=10, max_length=20
        )
        vehicle_type: str = Field(
            default="sedan",
            description="What type of vehicle do you have?",
            json_schema_extra={
                "enum": ["sedan", "suv", "truck", "motorcycle", "other"],
                "enumNames": ["Sedan", "SUV/Crossover", "Truck", "Motorcycle", "Other"],
            },
        )
        needs_loaner: bool = Field(description="Do you need a loaner vehicle?")
        appointment_time: str = Field(
            description="Preferred appointment date and time",
            json_schema_extra={"format": "date-time"},
        )
        priority_service: bool = Field(False, description="Is this an urgent repair?")

    result = await mcp.get_context().elicit(
        "Schedule your vehicle service appointment", schema=ServiceAppointment
    )

    match result:
        case AcceptedElicitation(data=data):
            lines = [
                "🔧 Service Appointment Scheduled!",
                f"👤 Customer: {data.customer_name}",
                f"📞 Phone: {data.phone_number}",
                f"🚗 Vehicle: {data.vehicle_type.title()}",
                f"🚙 Loaner needed: {'Yes' if data.needs_loaner else 'No'}",
                f"📅 Appointment: {data.appointment_time}",
                f"⚡ Priority service: {'Yes' if data.priority_service else 'No'}",
            ]
            response = "\n".join(lines)
        case DeclinedElicitation():
            response = "Appointment cancelled - call us when you're ready!"
        case CancelledElicitation():
            response = "Appointment scheduling cancelled"

    return ReadResourceResult(
        contents=[
            TextResourceContents(
                mimeType="text/plain",
                uri=AnyUrl("elicitation://service-appointment"),
                text=response,
            )
        ]
    )


if __name__ == "__main__":
    logger.info("Starting elicitation forms demo server...")
    mcp.run()<|MERGE_RESOLUTION|>--- conflicted
+++ resolved
@@ -7,10 +7,7 @@
 
 import logging
 import sys
-<<<<<<< HEAD
-from typing import List, Optional, TypedDict
-=======
->>>>>>> 72deed8b
+from typing import Optional, TypedDict
 
 from mcp import ReadResourceResult
 from mcp.server.elicitation import (
@@ -78,18 +75,7 @@
         event_date: str = Field(
             description="Which event date works for you?", json_schema_extra={"format": "date"}
         )
-<<<<<<< HEAD
-        workshops: List[str] = Field(
-            default=["ai_basics", "llm_apps"],
-            description="Select workshops to attend (2-4 required)",
-            min_length=2,
-            max_length=4,
-            json_schema_extra={"items": {"type": "string", "anyOf": _create_enum_schema_options(workshop_names)}},
-        )
         dietary_requirements: Optional[str] = Field(
-=======
-        dietary_requirements: str | None = Field(
->>>>>>> 72deed8b
             None, description="Any dietary requirements? (optional)", max_length=200
         )
 
@@ -159,7 +145,7 @@
 
 Overall, highly recommended!""",
             min_length=10,
-            max_length=1000
+            max_length=1000,
         )
 
     result = await mcp.get_context().elicit(
